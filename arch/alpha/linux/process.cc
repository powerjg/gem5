/*
 * Copyright (c) 2003-2005 The Regents of The University of Michigan
 * All rights reserved.
 *
 * Redistribution and use in source and binary forms, with or without
 * modification, are permitted provided that the following conditions are
 * met: redistributions of source code must retain the above copyright
 * notice, this list of conditions and the following disclaimer;
 * redistributions in binary form must reproduce the above copyright
 * notice, this list of conditions and the following disclaimer in the
 * documentation and/or other materials provided with the distribution;
 * neither the name of the copyright holders nor the names of its
 * contributors may be used to endorse or promote products derived from
 * this software without specific prior written permission.
 *
 * THIS SOFTWARE IS PROVIDED BY THE COPYRIGHT HOLDERS AND CONTRIBUTORS
 * "AS IS" AND ANY EXPRESS OR IMPLIED WARRANTIES, INCLUDING, BUT NOT
 * LIMITED TO, THE IMPLIED WARRANTIES OF MERCHANTABILITY AND FITNESS FOR
 * A PARTICULAR PURPOSE ARE DISCLAIMED. IN NO EVENT SHALL THE COPYRIGHT
 * OWNER OR CONTRIBUTORS BE LIABLE FOR ANY DIRECT, INDIRECT, INCIDENTAL,
 * SPECIAL, EXEMPLARY, OR CONSEQUENTIAL DAMAGES (INCLUDING, BUT NOT
 * LIMITED TO, PROCUREMENT OF SUBSTITUTE GOODS OR SERVICES; LOSS OF USE,
 * DATA, OR PROFITS; OR BUSINESS INTERRUPTION) HOWEVER CAUSED AND ON ANY
 * THEORY OF LIABILITY, WHETHER IN CONTRACT, STRICT LIABILITY, OR TORT
 * (INCLUDING NEGLIGENCE OR OTHERWISE) ARISING IN ANY WAY OUT OF THE USE
 * OF THIS SOFTWARE, EVEN IF ADVISED OF THE POSSIBILITY OF SUCH DAMAGE.
 */

#include "arch/alpha/linux/process.hh"
#include "arch/alpha/isa_traits.hh"

#include "base/trace.hh"
#include "cpu/exec_context.hh"
#include "kern/linux/linux.hh"
#include "mem/functional/functional.hh"

#include "sim/process.hh"
#include "sim/syscall_emul.hh"

using namespace std;
using namespace AlphaISA;


<<<<<<< HEAD
    sim_fds[0] = process->alloc_fd(fds[0]);
    sim_fds[1] = process->alloc_fd(fds[1]);

    // Alpha Linux convention for pipe() is that fd[0] is returned as
    // the return value of the function, and fd[1] is returned in r20.
    xc->setIntReg(20, sim_fds[1]);
    return sim_fds[0];
}
=======
>>>>>>> ce3a6343


/// Target uname() handler.
static SyscallReturn
unameFunc(SyscallDesc *desc, int callnum, Process *process,
          ExecContext *xc)
{
    TypedBufferArg<Linux::utsname> name(xc->getSyscallArg(0));

    strcpy(name->sysname, "Linux");
    strcpy(name->nodename, "m5.eecs.umich.edu");
    strcpy(name->release, "2.4.20");
    strcpy(name->version, "#1 Mon Aug 18 11:32:15 EDT 2003");
    strcpy(name->machine, "alpha");

    name.copyOut(xc->getMemPtr());
    return 0;
}

/// Target osf_getsysyinfo() handler.  Even though this call is
/// borrowed from Tru64, the subcases that get used appear to be
/// different in practice from those used by Tru64 processes.
static SyscallReturn
osf_getsysinfoFunc(SyscallDesc *desc, int callnum, Process *process,
                   ExecContext *xc)
{
    unsigned op = xc->getSyscallArg(0);
    // unsigned nbytes = xc->getSyscallArg(2);

    switch (op) {

      case 45: { // GSI_IEEE_FP_CONTROL
          TypedBufferArg<uint64_t> fpcr(xc->getSyscallArg(1));
          // I don't think this exactly matches the HW FPCR
          *fpcr = 0;
          fpcr.copyOut(xc->getMemPtr());
          return 0;
      }

      default:
        cerr << "osf_getsysinfo: unknown op " << op << endl;
        abort();
        break;
    }

    return 1;
}

/// Target osf_setsysinfo() handler.
static SyscallReturn
osf_setsysinfoFunc(SyscallDesc *desc, int callnum, Process *process,
                   ExecContext *xc)
{
    unsigned op = xc->getSyscallArg(0);
    // unsigned nbytes = xc->getSyscallArg(2);

    switch (op) {

      case 14: { // SSI_IEEE_FP_CONTROL
          TypedBufferArg<uint64_t> fpcr(xc->getSyscallArg(1));
          // I don't think this exactly matches the HW FPCR
          fpcr.copyIn(xc->getMemPtr());
          DPRINTFR(SyscallVerbose, "osf_setsysinfo(SSI_IEEE_FP_CONTROL): "
                   " setting FPCR to 0x%x\n", gtoh(*(uint64_t*)fpcr));
          return 0;
      }

      default:
        cerr << "osf_setsysinfo: unknown op " << op << endl;
        abort();
        break;
    }

    return 1;
}


SyscallDesc AlphaLinuxProcess::syscallDescs[] = {
    /*  0 */ SyscallDesc("osf_syscall", unimplementedFunc),
    /*  1 */ SyscallDesc("exit", exitFunc),
    /*  2 */ SyscallDesc("fork", unimplementedFunc),
    /*  3 */ SyscallDesc("read", readFunc),
    /*  4 */ SyscallDesc("write", writeFunc),
    /*  5 */ SyscallDesc("osf_old_open", unimplementedFunc),
    /*  6 */ SyscallDesc("close", closeFunc),
    /*  7 */ SyscallDesc("osf_wait4", unimplementedFunc),
    /*  8 */ SyscallDesc("osf_old_creat", unimplementedFunc),
    /*  9 */ SyscallDesc("link", unimplementedFunc),
    /* 10 */ SyscallDesc("unlink", unlinkFunc),
    /* 11 */ SyscallDesc("osf_execve", unimplementedFunc),
    /* 12 */ SyscallDesc("chdir", unimplementedFunc),
    /* 13 */ SyscallDesc("fchdir", unimplementedFunc),
    /* 14 */ SyscallDesc("mknod", unimplementedFunc),
    /* 15 */ SyscallDesc("chmod", chmodFunc<Linux>),
    /* 16 */ SyscallDesc("chown", chownFunc),
    /* 17 */ SyscallDesc("brk", obreakFunc),
    /* 18 */ SyscallDesc("osf_getfsstat", unimplementedFunc),
    /* 19 */ SyscallDesc("lseek", lseekFunc),
    /* 20 */ SyscallDesc("getxpid", getpidPseudoFunc),
    /* 21 */ SyscallDesc("osf_mount", unimplementedFunc),
    /* 22 */ SyscallDesc("umount", unimplementedFunc),
    /* 23 */ SyscallDesc("setuid", setuidFunc),
    /* 24 */ SyscallDesc("getxuid", getuidPseudoFunc),
    /* 25 */ SyscallDesc("exec_with_loader", unimplementedFunc),
    /* 26 */ SyscallDesc("osf_ptrace", unimplementedFunc),
    /* 27 */ SyscallDesc("osf_nrecvmsg", unimplementedFunc),
    /* 28 */ SyscallDesc("osf_nsendmsg", unimplementedFunc),
    /* 29 */ SyscallDesc("osf_nrecvfrom", unimplementedFunc),
    /* 30 */ SyscallDesc("osf_naccept", unimplementedFunc),
    /* 31 */ SyscallDesc("osf_ngetpeername", unimplementedFunc),
    /* 32 */ SyscallDesc("osf_ngetsockname", unimplementedFunc),
    /* 33 */ SyscallDesc("access", unimplementedFunc),
    /* 34 */ SyscallDesc("osf_chflags", unimplementedFunc),
    /* 35 */ SyscallDesc("osf_fchflags", unimplementedFunc),
    /* 36 */ SyscallDesc("sync", unimplementedFunc),
    /* 37 */ SyscallDesc("kill", unimplementedFunc),
    /* 38 */ SyscallDesc("osf_old_stat", unimplementedFunc),
    /* 39 */ SyscallDesc("setpgid", unimplementedFunc),
    /* 40 */ SyscallDesc("osf_old_lstat", unimplementedFunc),
    /* 41 */ SyscallDesc("dup", unimplementedFunc),
    /* 42 */ SyscallDesc("pipe", pipePseudoFunc),
    /* 43 */ SyscallDesc("osf_set_program_attributes", unimplementedFunc),
    /* 44 */ SyscallDesc("osf_profil", unimplementedFunc),
    /* 45 */ SyscallDesc("open", openFunc<Linux>),
    /* 46 */ SyscallDesc("osf_old_sigaction", unimplementedFunc),
    /* 47 */ SyscallDesc("getxgid", getgidPseudoFunc),
    /* 48 */ SyscallDesc("osf_sigprocmask", ignoreFunc),
    /* 49 */ SyscallDesc("osf_getlogin", unimplementedFunc),
    /* 50 */ SyscallDesc("osf_setlogin", unimplementedFunc),
    /* 51 */ SyscallDesc("acct", unimplementedFunc),
    /* 52 */ SyscallDesc("sigpending", unimplementedFunc),
    /* 53 */ SyscallDesc("osf_classcntl", unimplementedFunc),
    /* 54 */ SyscallDesc("ioctl", ioctlFunc<Linux>),
    /* 55 */ SyscallDesc("osf_reboot", unimplementedFunc),
    /* 56 */ SyscallDesc("osf_revoke", unimplementedFunc),
    /* 57 */ SyscallDesc("symlink", unimplementedFunc),
    /* 58 */ SyscallDesc("readlink", unimplementedFunc),
    /* 59 */ SyscallDesc("execve", unimplementedFunc),
    /* 60 */ SyscallDesc("umask", unimplementedFunc),
    /* 61 */ SyscallDesc("chroot", unimplementedFunc),
    /* 62 */ SyscallDesc("osf_old_fstat", unimplementedFunc),
    /* 63 */ SyscallDesc("getpgrp", unimplementedFunc),
    /* 64 */ SyscallDesc("getpagesize", getpagesizeFunc),
    /* 65 */ SyscallDesc("osf_mremap", unimplementedFunc),
    /* 66 */ SyscallDesc("vfork", unimplementedFunc),
    /* 67 */ SyscallDesc("stat", statFunc<Linux>),
    /* 68 */ SyscallDesc("lstat", lstatFunc<Linux>),
    /* 69 */ SyscallDesc("osf_sbrk", unimplementedFunc),
    /* 70 */ SyscallDesc("osf_sstk", unimplementedFunc),
    /* 71 */ SyscallDesc("mmap", mmapFunc<Linux>),
    /* 72 */ SyscallDesc("osf_old_vadvise", unimplementedFunc),
    /* 73 */ SyscallDesc("munmap", munmapFunc),
    /* 74 */ SyscallDesc("mprotect", ignoreFunc),
    /* 75 */ SyscallDesc("madvise", unimplementedFunc),
    /* 76 */ SyscallDesc("vhangup", unimplementedFunc),
    /* 77 */ SyscallDesc("osf_kmodcall", unimplementedFunc),
    /* 78 */ SyscallDesc("osf_mincore", unimplementedFunc),
    /* 79 */ SyscallDesc("getgroups", unimplementedFunc),
    /* 80 */ SyscallDesc("setgroups", unimplementedFunc),
    /* 81 */ SyscallDesc("osf_old_getpgrp", unimplementedFunc),
    /* 82 */ SyscallDesc("setpgrp", unimplementedFunc),
    /* 83 */ SyscallDesc("osf_setitimer", unimplementedFunc),
    /* 84 */ SyscallDesc("osf_old_wait", unimplementedFunc),
    /* 85 */ SyscallDesc("osf_table", unimplementedFunc),
    /* 86 */ SyscallDesc("osf_getitimer", unimplementedFunc),
    /* 87 */ SyscallDesc("gethostname", gethostnameFunc),
    /* 88 */ SyscallDesc("sethostname", unimplementedFunc),
    /* 89 */ SyscallDesc("getdtablesize", unimplementedFunc),
    /* 90 */ SyscallDesc("dup2", unimplementedFunc),
    /* 91 */ SyscallDesc("fstat", fstatFunc<Linux>),
    /* 92 */ SyscallDesc("fcntl", fcntlFunc),
    /* 93 */ SyscallDesc("osf_select", unimplementedFunc),
    /* 94 */ SyscallDesc("poll", unimplementedFunc),
    /* 95 */ SyscallDesc("fsync", unimplementedFunc),
    /* 96 */ SyscallDesc("setpriority", unimplementedFunc),
    /* 97 */ SyscallDesc("socket", unimplementedFunc),
    /* 98 */ SyscallDesc("connect", unimplementedFunc),
    /* 99 */ SyscallDesc("accept", unimplementedFunc),
    /* 100 */ SyscallDesc("getpriority", unimplementedFunc),
    /* 101 */ SyscallDesc("send", unimplementedFunc),
    /* 102 */ SyscallDesc("recv", unimplementedFunc),
    /* 103 */ SyscallDesc("sigreturn", unimplementedFunc),
    /* 104 */ SyscallDesc("bind", unimplementedFunc),
    /* 105 */ SyscallDesc("setsockopt", unimplementedFunc),
    /* 106 */ SyscallDesc("listen", unimplementedFunc),
    /* 107 */ SyscallDesc("osf_plock", unimplementedFunc),
    /* 108 */ SyscallDesc("osf_old_sigvec", unimplementedFunc),
    /* 109 */ SyscallDesc("osf_old_sigblock", unimplementedFunc),
    /* 110 */ SyscallDesc("osf_old_sigsetmask", unimplementedFunc),
    /* 111 */ SyscallDesc("sigsuspend", unimplementedFunc),
    /* 112 */ SyscallDesc("osf_sigstack", ignoreFunc),
    /* 113 */ SyscallDesc("recvmsg", unimplementedFunc),
    /* 114 */ SyscallDesc("sendmsg", unimplementedFunc),
    /* 115 */ SyscallDesc("osf_old_vtrace", unimplementedFunc),
    /* 116 */ SyscallDesc("osf_gettimeofday", unimplementedFunc),
    /* 117 */ SyscallDesc("osf_getrusage", unimplementedFunc),
    /* 118 */ SyscallDesc("getsockopt", unimplementedFunc),
    /* 119 */ SyscallDesc("numa_syscalls", unimplementedFunc),
    /* 120 */ SyscallDesc("readv", unimplementedFunc),
    /* 121 */ SyscallDesc("writev", writevFunc<Linux>),
    /* 122 */ SyscallDesc("osf_settimeofday", unimplementedFunc),
    /* 123 */ SyscallDesc("fchown", fchownFunc),
    /* 124 */ SyscallDesc("fchmod", fchmodFunc<Linux>),
    /* 125 */ SyscallDesc("recvfrom", unimplementedFunc),
    /* 126 */ SyscallDesc("setreuid", unimplementedFunc),
    /* 127 */ SyscallDesc("setregid", unimplementedFunc),
    /* 128 */ SyscallDesc("rename", renameFunc),
    /* 129 */ SyscallDesc("truncate", unimplementedFunc),
    /* 130 */ SyscallDesc("ftruncate", unimplementedFunc),
    /* 131 */ SyscallDesc("flock", unimplementedFunc),
    /* 132 */ SyscallDesc("setgid", unimplementedFunc),
    /* 133 */ SyscallDesc("sendto", unimplementedFunc),
    /* 134 */ SyscallDesc("shutdown", unimplementedFunc),
    /* 135 */ SyscallDesc("socketpair", unimplementedFunc),
    /* 136 */ SyscallDesc("mkdir", unimplementedFunc),
    /* 137 */ SyscallDesc("rmdir", unimplementedFunc),
    /* 138 */ SyscallDesc("osf_utimes", unimplementedFunc),
    /* 139 */ SyscallDesc("osf_old_sigreturn", unimplementedFunc),
    /* 140 */ SyscallDesc("osf_adjtime", unimplementedFunc),
    /* 141 */ SyscallDesc("getpeername", unimplementedFunc),
    /* 142 */ SyscallDesc("osf_gethostid", unimplementedFunc),
    /* 143 */ SyscallDesc("osf_sethostid", unimplementedFunc),
    /* 144 */ SyscallDesc("getrlimit", getrlimitFunc<Linux>),
    /* 145 */ SyscallDesc("setrlimit", ignoreFunc),
    /* 146 */ SyscallDesc("osf_old_killpg", unimplementedFunc),
    /* 147 */ SyscallDesc("setsid", unimplementedFunc),
    /* 148 */ SyscallDesc("quotactl", unimplementedFunc),
    /* 149 */ SyscallDesc("osf_oldquota", unimplementedFunc),
    /* 150 */ SyscallDesc("getsockname", unimplementedFunc),
    /* 151 */ SyscallDesc("osf_pread", unimplementedFunc),
    /* 152 */ SyscallDesc("osf_pwrite", unimplementedFunc),
    /* 153 */ SyscallDesc("osf_pid_block", unimplementedFunc),
    /* 154 */ SyscallDesc("osf_pid_unblock", unimplementedFunc),
    /* 155 */ SyscallDesc("osf_signal_urti", unimplementedFunc),
    /* 156 */ SyscallDesc("sigaction", ignoreFunc),
    /* 157 */ SyscallDesc("osf_sigwaitprim", unimplementedFunc),
    /* 158 */ SyscallDesc("osf_nfssvc", unimplementedFunc),
    /* 159 */ SyscallDesc("osf_getdirentries", unimplementedFunc),
    /* 160 */ SyscallDesc("osf_statfs", unimplementedFunc),
    /* 161 */ SyscallDesc("osf_fstatfs", unimplementedFunc),
    /* 162 */ SyscallDesc("unknown #162", unimplementedFunc),
    /* 163 */ SyscallDesc("osf_async_daemon", unimplementedFunc),
    /* 164 */ SyscallDesc("osf_getfh", unimplementedFunc),
    /* 165 */ SyscallDesc("osf_getdomainname", unimplementedFunc),
    /* 166 */ SyscallDesc("setdomainname", unimplementedFunc),
    /* 167 */ SyscallDesc("unknown #167", unimplementedFunc),
    /* 168 */ SyscallDesc("unknown #168", unimplementedFunc),
    /* 169 */ SyscallDesc("osf_exportfs", unimplementedFunc),
    /* 170 */ SyscallDesc("unknown #170", unimplementedFunc),
    /* 171 */ SyscallDesc("unknown #171", unimplementedFunc),
    /* 172 */ SyscallDesc("unknown #172", unimplementedFunc),
    /* 173 */ SyscallDesc("unknown #173", unimplementedFunc),
    /* 174 */ SyscallDesc("unknown #174", unimplementedFunc),
    /* 175 */ SyscallDesc("unknown #175", unimplementedFunc),
    /* 176 */ SyscallDesc("unknown #176", unimplementedFunc),
    /* 177 */ SyscallDesc("unknown #177", unimplementedFunc),
    /* 178 */ SyscallDesc("unknown #178", unimplementedFunc),
    /* 179 */ SyscallDesc("unknown #179", unimplementedFunc),
    /* 180 */ SyscallDesc("unknown #180", unimplementedFunc),
    /* 181 */ SyscallDesc("osf_alt_plock", unimplementedFunc),
    /* 182 */ SyscallDesc("unknown #182", unimplementedFunc),
    /* 183 */ SyscallDesc("unknown #183", unimplementedFunc),
    /* 184 */ SyscallDesc("osf_getmnt", unimplementedFunc),
    /* 185 */ SyscallDesc("unknown #185", unimplementedFunc),
    /* 186 */ SyscallDesc("unknown #186", unimplementedFunc),
    /* 187 */ SyscallDesc("osf_alt_sigpending", unimplementedFunc),
    /* 188 */ SyscallDesc("osf_alt_setsid", unimplementedFunc),
    /* 189 */ SyscallDesc("unknown #189", unimplementedFunc),
    /* 190 */ SyscallDesc("unknown #190", unimplementedFunc),
    /* 191 */ SyscallDesc("unknown #191", unimplementedFunc),
    /* 192 */ SyscallDesc("unknown #192", unimplementedFunc),
    /* 193 */ SyscallDesc("unknown #193", unimplementedFunc),
    /* 194 */ SyscallDesc("unknown #194", unimplementedFunc),
    /* 195 */ SyscallDesc("unknown #195", unimplementedFunc),
    /* 196 */ SyscallDesc("unknown #196", unimplementedFunc),
    /* 197 */ SyscallDesc("unknown #197", unimplementedFunc),
    /* 198 */ SyscallDesc("unknown #198", unimplementedFunc),
    /* 199 */ SyscallDesc("osf_swapon", unimplementedFunc),
    /* 200 */ SyscallDesc("msgctl", unimplementedFunc),
    /* 201 */ SyscallDesc("msgget", unimplementedFunc),
    /* 202 */ SyscallDesc("msgrcv", unimplementedFunc),
    /* 203 */ SyscallDesc("msgsnd", unimplementedFunc),
    /* 204 */ SyscallDesc("semctl", unimplementedFunc),
    /* 205 */ SyscallDesc("semget", unimplementedFunc),
    /* 206 */ SyscallDesc("semop", unimplementedFunc),
    /* 207 */ SyscallDesc("osf_utsname", unimplementedFunc),
    /* 208 */ SyscallDesc("lchown", unimplementedFunc),
    /* 209 */ SyscallDesc("osf_shmat", unimplementedFunc),
    /* 210 */ SyscallDesc("shmctl", unimplementedFunc),
    /* 211 */ SyscallDesc("shmdt", unimplementedFunc),
    /* 212 */ SyscallDesc("shmget", unimplementedFunc),
    /* 213 */ SyscallDesc("osf_mvalid", unimplementedFunc),
    /* 214 */ SyscallDesc("osf_getaddressconf", unimplementedFunc),
    /* 215 */ SyscallDesc("osf_msleep", unimplementedFunc),
    /* 216 */ SyscallDesc("osf_mwakeup", unimplementedFunc),
    /* 217 */ SyscallDesc("msync", unimplementedFunc),
    /* 218 */ SyscallDesc("osf_signal", unimplementedFunc),
    /* 219 */ SyscallDesc("osf_utc_gettime", unimplementedFunc),
    /* 220 */ SyscallDesc("osf_utc_adjtime", unimplementedFunc),
    /* 221 */ SyscallDesc("unknown #221", unimplementedFunc),
    /* 222 */ SyscallDesc("osf_security", unimplementedFunc),
    /* 223 */ SyscallDesc("osf_kloadcall", unimplementedFunc),
    /* 224 */ SyscallDesc("unknown #224", unimplementedFunc),
    /* 225 */ SyscallDesc("unknown #225", unimplementedFunc),
    /* 226 */ SyscallDesc("unknown #226", unimplementedFunc),
    /* 227 */ SyscallDesc("unknown #227", unimplementedFunc),
    /* 228 */ SyscallDesc("unknown #228", unimplementedFunc),
    /* 229 */ SyscallDesc("unknown #229", unimplementedFunc),
    /* 230 */ SyscallDesc("unknown #230", unimplementedFunc),
    /* 231 */ SyscallDesc("unknown #231", unimplementedFunc),
    /* 232 */ SyscallDesc("unknown #232", unimplementedFunc),
    /* 233 */ SyscallDesc("getpgid", unimplementedFunc),
    /* 234 */ SyscallDesc("getsid", unimplementedFunc),
    /* 235 */ SyscallDesc("sigaltstack", ignoreFunc),
    /* 236 */ SyscallDesc("osf_waitid", unimplementedFunc),
    /* 237 */ SyscallDesc("osf_priocntlset", unimplementedFunc),
    /* 238 */ SyscallDesc("osf_sigsendset", unimplementedFunc),
    /* 239 */ SyscallDesc("osf_set_speculative", unimplementedFunc),
    /* 240 */ SyscallDesc("osf_msfs_syscall", unimplementedFunc),
    /* 241 */ SyscallDesc("osf_sysinfo", unimplementedFunc),
    /* 242 */ SyscallDesc("osf_uadmin", unimplementedFunc),
    /* 243 */ SyscallDesc("osf_fuser", unimplementedFunc),
    /* 244 */ SyscallDesc("osf_proplist_syscall", unimplementedFunc),
    /* 245 */ SyscallDesc("osf_ntp_adjtime", unimplementedFunc),
    /* 246 */ SyscallDesc("osf_ntp_gettime", unimplementedFunc),
    /* 247 */ SyscallDesc("osf_pathconf", unimplementedFunc),
    /* 248 */ SyscallDesc("osf_fpathconf", unimplementedFunc),
    /* 249 */ SyscallDesc("unknown #249", unimplementedFunc),
    /* 250 */ SyscallDesc("osf_uswitch", unimplementedFunc),
    /* 251 */ SyscallDesc("osf_usleep_thread", unimplementedFunc),
    /* 252 */ SyscallDesc("osf_audcntl", unimplementedFunc),
    /* 253 */ SyscallDesc("osf_audgen", unimplementedFunc),
    /* 254 */ SyscallDesc("sysfs", unimplementedFunc),
    /* 255 */ SyscallDesc("osf_subsys_info", unimplementedFunc),
    /* 256 */ SyscallDesc("osf_getsysinfo", osf_getsysinfoFunc),
    /* 257 */ SyscallDesc("osf_setsysinfo", osf_setsysinfoFunc),
    /* 258 */ SyscallDesc("osf_afs_syscall", unimplementedFunc),
    /* 259 */ SyscallDesc("osf_swapctl", unimplementedFunc),
    /* 260 */ SyscallDesc("osf_memcntl", unimplementedFunc),
    /* 261 */ SyscallDesc("osf_fdatasync", unimplementedFunc),
    /* 262 */ SyscallDesc("unknown #262", unimplementedFunc),
    /* 263 */ SyscallDesc("unknown #263", unimplementedFunc),
    /* 264 */ SyscallDesc("unknown #264", unimplementedFunc),
    /* 265 */ SyscallDesc("unknown #265", unimplementedFunc),
    /* 266 */ SyscallDesc("unknown #266", unimplementedFunc),
    /* 267 */ SyscallDesc("unknown #267", unimplementedFunc),
    /* 268 */ SyscallDesc("unknown #268", unimplementedFunc),
    /* 269 */ SyscallDesc("unknown #269", unimplementedFunc),
    /* 270 */ SyscallDesc("unknown #270", unimplementedFunc),
    /* 271 */ SyscallDesc("unknown #271", unimplementedFunc),
    /* 272 */ SyscallDesc("unknown #272", unimplementedFunc),
    /* 273 */ SyscallDesc("unknown #273", unimplementedFunc),
    /* 274 */ SyscallDesc("unknown #274", unimplementedFunc),
    /* 275 */ SyscallDesc("unknown #275", unimplementedFunc),
    /* 276 */ SyscallDesc("unknown #276", unimplementedFunc),
    /* 277 */ SyscallDesc("unknown #277", unimplementedFunc),
    /* 278 */ SyscallDesc("unknown #278", unimplementedFunc),
    /* 279 */ SyscallDesc("unknown #279", unimplementedFunc),
    /* 280 */ SyscallDesc("unknown #280", unimplementedFunc),
    /* 281 */ SyscallDesc("unknown #281", unimplementedFunc),
    /* 282 */ SyscallDesc("unknown #282", unimplementedFunc),
    /* 283 */ SyscallDesc("unknown #283", unimplementedFunc),
    /* 284 */ SyscallDesc("unknown #284", unimplementedFunc),
    /* 285 */ SyscallDesc("unknown #285", unimplementedFunc),
    /* 286 */ SyscallDesc("unknown #286", unimplementedFunc),
    /* 287 */ SyscallDesc("unknown #287", unimplementedFunc),
    /* 288 */ SyscallDesc("unknown #288", unimplementedFunc),
    /* 289 */ SyscallDesc("unknown #289", unimplementedFunc),
    /* 290 */ SyscallDesc("unknown #290", unimplementedFunc),
    /* 291 */ SyscallDesc("unknown #291", unimplementedFunc),
    /* 292 */ SyscallDesc("unknown #292", unimplementedFunc),
    /* 293 */ SyscallDesc("unknown #293", unimplementedFunc),
    /* 294 */ SyscallDesc("unknown #294", unimplementedFunc),
    /* 295 */ SyscallDesc("unknown #295", unimplementedFunc),
    /* 296 */ SyscallDesc("unknown #296", unimplementedFunc),
    /* 297 */ SyscallDesc("unknown #297", unimplementedFunc),
    /* 298 */ SyscallDesc("unknown #298", unimplementedFunc),
    /* 299 */ SyscallDesc("unknown #299", unimplementedFunc),
/*
 * Linux-specific system calls begin at 300
 */
    /* 300 */ SyscallDesc("bdflush", unimplementedFunc),
    /* 301 */ SyscallDesc("sethae", unimplementedFunc),
    /* 302 */ SyscallDesc("mount", unimplementedFunc),
    /* 303 */ SyscallDesc("old_adjtimex", unimplementedFunc),
    /* 304 */ SyscallDesc("swapoff", unimplementedFunc),
    /* 305 */ SyscallDesc("getdents", unimplementedFunc),
    /* 306 */ SyscallDesc("create_module", unimplementedFunc),
    /* 307 */ SyscallDesc("init_module", unimplementedFunc),
    /* 308 */ SyscallDesc("delete_module", unimplementedFunc),
    /* 309 */ SyscallDesc("get_kernel_syms", unimplementedFunc),
    /* 310 */ SyscallDesc("syslog", unimplementedFunc),
    /* 311 */ SyscallDesc("reboot", unimplementedFunc),
    /* 312 */ SyscallDesc("clone", unimplementedFunc),
    /* 313 */ SyscallDesc("uselib", unimplementedFunc),
    /* 314 */ SyscallDesc("mlock", unimplementedFunc),
    /* 315 */ SyscallDesc("munlock", unimplementedFunc),
    /* 316 */ SyscallDesc("mlockall", unimplementedFunc),
    /* 317 */ SyscallDesc("munlockall", unimplementedFunc),
    /* 318 */ SyscallDesc("sysinfo", unimplementedFunc),
    /* 319 */ SyscallDesc("_sysctl", unimplementedFunc),
    /* 320 */ SyscallDesc("was sys_idle", unimplementedFunc),
    /* 321 */ SyscallDesc("oldumount", unimplementedFunc),
    /* 322 */ SyscallDesc("swapon", unimplementedFunc),
    /* 323 */ SyscallDesc("times", ignoreFunc),
    /* 324 */ SyscallDesc("personality", unimplementedFunc),
    /* 325 */ SyscallDesc("setfsuid", unimplementedFunc),
    /* 326 */ SyscallDesc("setfsgid", unimplementedFunc),
    /* 327 */ SyscallDesc("ustat", unimplementedFunc),
    /* 328 */ SyscallDesc("statfs", unimplementedFunc),
    /* 329 */ SyscallDesc("fstatfs", unimplementedFunc),
    /* 330 */ SyscallDesc("sched_setparam", unimplementedFunc),
    /* 331 */ SyscallDesc("sched_getparam", unimplementedFunc),
    /* 332 */ SyscallDesc("sched_setscheduler", unimplementedFunc),
    /* 333 */ SyscallDesc("sched_getscheduler", unimplementedFunc),
    /* 334 */ SyscallDesc("sched_yield", unimplementedFunc),
    /* 335 */ SyscallDesc("sched_get_priority_max", unimplementedFunc),
    /* 336 */ SyscallDesc("sched_get_priority_min", unimplementedFunc),
    /* 337 */ SyscallDesc("sched_rr_get_interval", unimplementedFunc),
    /* 338 */ SyscallDesc("afs_syscall", unimplementedFunc),
    /* 339 */ SyscallDesc("uname", unameFunc),
    /* 340 */ SyscallDesc("nanosleep", unimplementedFunc),
    /* 341 */ SyscallDesc("mremap", unimplementedFunc),
    /* 342 */ SyscallDesc("nfsservctl", unimplementedFunc),
    /* 343 */ SyscallDesc("setresuid", unimplementedFunc),
    /* 344 */ SyscallDesc("getresuid", unimplementedFunc),
    /* 345 */ SyscallDesc("pciconfig_read", unimplementedFunc),
    /* 346 */ SyscallDesc("pciconfig_write", unimplementedFunc),
    /* 347 */ SyscallDesc("query_module", unimplementedFunc),
    /* 348 */ SyscallDesc("prctl", unimplementedFunc),
    /* 349 */ SyscallDesc("pread", unimplementedFunc),
    /* 350 */ SyscallDesc("pwrite", unimplementedFunc),
    /* 351 */ SyscallDesc("rt_sigreturn", unimplementedFunc),
    /* 352 */ SyscallDesc("rt_sigaction", ignoreFunc),
    /* 353 */ SyscallDesc("rt_sigprocmask", unimplementedFunc),
    /* 354 */ SyscallDesc("rt_sigpending", unimplementedFunc),
    /* 355 */ SyscallDesc("rt_sigtimedwait", unimplementedFunc),
    /* 356 */ SyscallDesc("rt_sigqueueinfo", unimplementedFunc),
    /* 357 */ SyscallDesc("rt_sigsuspend", unimplementedFunc),
    /* 358 */ SyscallDesc("select", unimplementedFunc),
    /* 359 */ SyscallDesc("gettimeofday", gettimeofdayFunc<Linux>),
    /* 360 */ SyscallDesc("settimeofday", unimplementedFunc),
    /* 361 */ SyscallDesc("getitimer", unimplementedFunc),
    /* 362 */ SyscallDesc("setitimer", unimplementedFunc),
    /* 363 */ SyscallDesc("utimes", utimesFunc<Linux>),
    /* 364 */ SyscallDesc("getrusage", getrusageFunc<Linux>),
    /* 365 */ SyscallDesc("wait4", unimplementedFunc),
    /* 366 */ SyscallDesc("adjtimex", unimplementedFunc),
    /* 367 */ SyscallDesc("getcwd", unimplementedFunc),
    /* 368 */ SyscallDesc("capget", unimplementedFunc),
    /* 369 */ SyscallDesc("capset", unimplementedFunc),
    /* 370 */ SyscallDesc("sendfile", unimplementedFunc),
    /* 371 */ SyscallDesc("setresgid", unimplementedFunc),
    /* 372 */ SyscallDesc("getresgid", unimplementedFunc),
    /* 373 */ SyscallDesc("dipc", unimplementedFunc),
    /* 374 */ SyscallDesc("pivot_root", unimplementedFunc),
    /* 375 */ SyscallDesc("mincore", unimplementedFunc),
    /* 376 */ SyscallDesc("pciconfig_iobase", unimplementedFunc),
    /* 377 */ SyscallDesc("getdents64", unimplementedFunc),
    /* 378 */ SyscallDesc("gettid", unimplementedFunc),
    /* 379 */ SyscallDesc("readahead", unimplementedFunc),
    /* 380 */ SyscallDesc("security", unimplementedFunc),
    /* 381 */ SyscallDesc("tkill", unimplementedFunc),
    /* 382 */ SyscallDesc("setxattr", unimplementedFunc),
    /* 383 */ SyscallDesc("lsetxattr", unimplementedFunc),
    /* 384 */ SyscallDesc("fsetxattr", unimplementedFunc),
    /* 385 */ SyscallDesc("getxattr", unimplementedFunc),
    /* 386 */ SyscallDesc("lgetxattr", unimplementedFunc),
    /* 387 */ SyscallDesc("fgetxattr", unimplementedFunc),
    /* 388 */ SyscallDesc("listxattr", unimplementedFunc),
    /* 389 */ SyscallDesc("llistxattr", unimplementedFunc),
    /* 390 */ SyscallDesc("flistxattr", unimplementedFunc),
    /* 391 */ SyscallDesc("removexattr", unimplementedFunc),
    /* 392 */ SyscallDesc("lremovexattr", unimplementedFunc),
    /* 393 */ SyscallDesc("fremovexattr", unimplementedFunc),
    /* 394 */ SyscallDesc("futex", unimplementedFunc),
    /* 395 */ SyscallDesc("sched_setaffinity", unimplementedFunc),
    /* 396 */ SyscallDesc("sched_getaffinity", unimplementedFunc),
    /* 397 */ SyscallDesc("tuxcall", unimplementedFunc),
    /* 398 */ SyscallDesc("io_setup", unimplementedFunc),
    /* 399 */ SyscallDesc("io_destroy", unimplementedFunc),
    /* 400 */ SyscallDesc("io_getevents", unimplementedFunc),
    /* 401 */ SyscallDesc("io_submit", unimplementedFunc),
    /* 402 */ SyscallDesc("io_cancel", unimplementedFunc),
    /* 403 */ SyscallDesc("unknown #403", unimplementedFunc),
    /* 404 */ SyscallDesc("unknown #404", unimplementedFunc),
    /* 405 */ SyscallDesc("exit_group", exitFunc), // exit all threads...
    /* 406 */ SyscallDesc("lookup_dcookie", unimplementedFunc),
    /* 407 */ SyscallDesc("sys_epoll_create", unimplementedFunc),
    /* 408 */ SyscallDesc("sys_epoll_ctl", unimplementedFunc),
    /* 409 */ SyscallDesc("sys_epoll_wait", unimplementedFunc),
    /* 410 */ SyscallDesc("remap_file_pages", unimplementedFunc),
    /* 411 */ SyscallDesc("set_tid_address", unimplementedFunc),
    /* 412 */ SyscallDesc("restart_syscall", unimplementedFunc),
    /* 413 */ SyscallDesc("fadvise64", unimplementedFunc),
    /* 414 */ SyscallDesc("timer_create", unimplementedFunc),
    /* 415 */ SyscallDesc("timer_settime", unimplementedFunc),
    /* 416 */ SyscallDesc("timer_gettime", unimplementedFunc),
    /* 417 */ SyscallDesc("timer_getoverrun", unimplementedFunc),
    /* 418 */ SyscallDesc("timer_delete", unimplementedFunc),
    /* 419 */ SyscallDesc("clock_settime", unimplementedFunc),
    /* 420 */ SyscallDesc("clock_gettime", unimplementedFunc),
    /* 421 */ SyscallDesc("clock_getres", unimplementedFunc),
    /* 422 */ SyscallDesc("clock_nanosleep", unimplementedFunc),
    /* 423 */ SyscallDesc("semtimedop", unimplementedFunc),
    /* 424 */ SyscallDesc("tgkill", unimplementedFunc),
    /* 425 */ SyscallDesc("stat64", unimplementedFunc),
    /* 426 */ SyscallDesc("lstat64", lstat64Func<Linux>),
    /* 427 */ SyscallDesc("fstat64", fstat64Func<Linux>),
    /* 428 */ SyscallDesc("vserver", unimplementedFunc),
    /* 429 */ SyscallDesc("mbind", unimplementedFunc),
    /* 430 */ SyscallDesc("get_mempolicy", unimplementedFunc),
    /* 431 */ SyscallDesc("set_mempolicy", unimplementedFunc),
    /* 432 */ SyscallDesc("mq_open", unimplementedFunc),
    /* 433 */ SyscallDesc("mq_unlink", unimplementedFunc),
    /* 434 */ SyscallDesc("mq_timedsend", unimplementedFunc),
    /* 435 */ SyscallDesc("mq_timedreceive", unimplementedFunc),
    /* 436 */ SyscallDesc("mq_notify", unimplementedFunc),
    /* 437 */ SyscallDesc("mq_getsetattr", unimplementedFunc),
    /* 438 */ SyscallDesc("waitid", unimplementedFunc),
    /* 439 */ SyscallDesc("add_key", unimplementedFunc),
    /* 440 */ SyscallDesc("request_key", unimplementedFunc),
    /* 441 */ SyscallDesc("keyctl", unimplementedFunc)
};

AlphaLinuxProcess::AlphaLinuxProcess(const std::string &name,
                                     ObjectFile *objFile,
                                     int stdin_fd,
                                     int stdout_fd,
                                     int stderr_fd,
                                     std::vector<std::string> &argv,
                                     std::vector<std::string> &envp)
    : LiveProcess(name, objFile, stdin_fd, stdout_fd, stderr_fd, argv, envp),
     Num_Syscall_Descs(sizeof(syscallDescs) / sizeof(SyscallDesc))
{
    init_regs->intRegFile[0] = 0;
}



SyscallDesc*
AlphaLinuxProcess::getDesc(int callnum)
{
    if (callnum < 0 || callnum > Num_Syscall_Descs)
        return NULL;
    return &syscallDescs[callnum];
}<|MERGE_RESOLUTION|>--- conflicted
+++ resolved
@@ -40,18 +40,6 @@
 using namespace std;
 using namespace AlphaISA;
 
-
-<<<<<<< HEAD
-    sim_fds[0] = process->alloc_fd(fds[0]);
-    sim_fds[1] = process->alloc_fd(fds[1]);
-
-    // Alpha Linux convention for pipe() is that fd[0] is returned as
-    // the return value of the function, and fd[1] is returned in r20.
-    xc->setIntReg(20, sim_fds[1]);
-    return sim_fds[0];
-}
-=======
->>>>>>> ce3a6343
 
 
 /// Target uname() handler.
