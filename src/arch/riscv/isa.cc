/*
 * Copyright (c) 2016 RISC-V Foundation
 * Copyright (c) 2016 The University of Virginia
 * Copyright (c) 2020 Barkhausen Institut
 * Copyright (c) 2022 Google LLC
 * All rights reserved.
 *
 * Redistribution and use in source and binary forms, with or without
 * modification, are permitted provided that the following conditions are
 * met: redistributions of source code must retain the above copyright
 * notice, this list of conditions and the following disclaimer;
 * redistributions in binary form must reproduce the above copyright
 * notice, this list of conditions and the following disclaimer in the
 * documentation and/or other materials provided with the distribution;
 * neither the name of the copyright holders nor the names of its
 * contributors may be used to endorse or promote products derived from
 * this software without specific prior written permission.
 *
 * THIS SOFTWARE IS PROVIDED BY THE COPYRIGHT HOLDERS AND CONTRIBUTORS
 * "AS IS" AND ANY EXPRESS OR IMPLIED WARRANTIES, INCLUDING, BUT NOT
 * LIMITED TO, THE IMPLIED WARRANTIES OF MERCHANTABILITY AND FITNESS FOR
 * A PARTICULAR PURPOSE ARE DISCLAIMED. IN NO EVENT SHALL THE COPYRIGHT
 * OWNER OR CONTRIBUTORS BE LIABLE FOR ANY DIRECT, INDIRECT, INCIDENTAL,
 * SPECIAL, EXEMPLARY, OR CONSEQUENTIAL DAMAGES (INCLUDING, BUT NOT
 * LIMITED TO, PROCUREMENT OF SUBSTITUTE GOODS OR SERVICES; LOSS OF USE,
 * DATA, OR PROFITS; OR BUSINESS INTERRUPTION) HOWEVER CAUSED AND ON ANY
 * THEORY OF LIABILITY, WHETHER IN CONTRACT, STRICT LIABILITY, OR TORT
 * (INCLUDING NEGLIGENCE OR OTHERWISE) ARISING IN ANY WAY OUT OF THE USE
 * OF THIS SOFTWARE, EVEN IF ADVISED OF THE POSSIBILITY OF SUCH DAMAGE.
 */

#include "arch/riscv/isa.hh"

#include <ctime>
#include <set>
#include <sstream>

#include "arch/riscv/faults.hh"
#include "arch/riscv/interrupts.hh"
#include "arch/riscv/mmu.hh"
#include "arch/riscv/pagetable.hh"
#include "arch/riscv/pmp.hh"
#include "arch/riscv/regs/float.hh"
#include "arch/riscv/regs/int.hh"
#include "arch/riscv/regs/misc.hh"
#include "arch/riscv/regs/vector.hh"
#include "base/bitfield.hh"
#include "base/compiler.hh"
#include "base/logging.hh"
#include "base/trace.hh"
#include "cpu/base.hh"
#include "debug/Checkpoint.hh"
#include "debug/LLSC.hh"
#include "debug/MatRegs.hh"
#include "debug/RiscvMisc.hh"
#include "debug/VecRegs.hh"
#include "mem/packet.hh"
#include "mem/request.hh"
#include "params/RiscvISA.hh"
#include "sim/pseudo_inst.hh"

namespace gem5
{

namespace RiscvISA
{

[[maybe_unused]] const std::array<const char *, NUM_MISCREGS> MiscRegNames = {{
    [MISCREG_PRV]           = "PRV",
    [MISCREG_ISA]           = "ISA",
    [MISCREG_VENDORID]      = "VENDORID",
    [MISCREG_ARCHID]        = "ARCHID",
    [MISCREG_IMPID]         = "IMPID",
    [MISCREG_HARTID]        = "HARTID",
    [MISCREG_STATUS]        = "STATUS",
    [MISCREG_IP]            = "IP",
    [MISCREG_IE]            = "IE",
    [MISCREG_CYCLE]         = "CYCLE",
    [MISCREG_TIME]          = "TIME",
    [MISCREG_INSTRET]       = "INSTRET",
    [MISCREG_HPMCOUNTER03]  = "HPMCOUNTER03",
    [MISCREG_HPMCOUNTER04]  = "HPMCOUNTER04",
    [MISCREG_HPMCOUNTER05]  = "HPMCOUNTER05",
    [MISCREG_HPMCOUNTER06]  = "HPMCOUNTER06",
    [MISCREG_HPMCOUNTER07]  = "HPMCOUNTER07",
    [MISCREG_HPMCOUNTER08]  = "HPMCOUNTER08",
    [MISCREG_HPMCOUNTER09]  = "HPMCOUNTER09",
    [MISCREG_HPMCOUNTER10]  = "HPMCOUNTER10",
    [MISCREG_HPMCOUNTER11]  = "HPMCOUNTER11",
    [MISCREG_HPMCOUNTER12]  = "HPMCOUNTER12",
    [MISCREG_HPMCOUNTER13]  = "HPMCOUNTER13",
    [MISCREG_HPMCOUNTER14]  = "HPMCOUNTER14",
    [MISCREG_HPMCOUNTER15]  = "HPMCOUNTER15",
    [MISCREG_HPMCOUNTER16]  = "HPMCOUNTER16",
    [MISCREG_HPMCOUNTER17]  = "HPMCOUNTER17",
    [MISCREG_HPMCOUNTER18]  = "HPMCOUNTER18",
    [MISCREG_HPMCOUNTER19]  = "HPMCOUNTER19",
    [MISCREG_HPMCOUNTER20]  = "HPMCOUNTER20",
    [MISCREG_HPMCOUNTER21]  = "HPMCOUNTER21",
    [MISCREG_HPMCOUNTER22]  = "HPMCOUNTER22",
    [MISCREG_HPMCOUNTER23]  = "HPMCOUNTER23",
    [MISCREG_HPMCOUNTER24]  = "HPMCOUNTER24",
    [MISCREG_HPMCOUNTER25]  = "HPMCOUNTER25",
    [MISCREG_HPMCOUNTER26]  = "HPMCOUNTER26",
    [MISCREG_HPMCOUNTER27]  = "HPMCOUNTER27",
    [MISCREG_HPMCOUNTER28]  = "HPMCOUNTER28",
    [MISCREG_HPMCOUNTER29]  = "HPMCOUNTER29",
    [MISCREG_HPMCOUNTER30]  = "HPMCOUNTER30",
    [MISCREG_HPMCOUNTER31]  = "HPMCOUNTER31",
    [MISCREG_HPMEVENT03]    = "HPMEVENT03",
    [MISCREG_HPMEVENT04]    = "HPMEVENT04",
    [MISCREG_HPMEVENT05]    = "HPMEVENT05",
    [MISCREG_HPMEVENT06]    = "HPMEVENT06",
    [MISCREG_HPMEVENT07]    = "HPMEVENT07",
    [MISCREG_HPMEVENT08]    = "HPMEVENT08",
    [MISCREG_HPMEVENT09]    = "HPMEVENT09",
    [MISCREG_HPMEVENT10]    = "HPMEVENT10",
    [MISCREG_HPMEVENT11]    = "HPMEVENT11",
    [MISCREG_HPMEVENT12]    = "HPMEVENT12",
    [MISCREG_HPMEVENT13]    = "HPMEVENT13",
    [MISCREG_HPMEVENT14]    = "HPMEVENT14",
    [MISCREG_HPMEVENT15]    = "HPMEVENT15",
    [MISCREG_HPMEVENT16]    = "HPMEVENT16",
    [MISCREG_HPMEVENT17]    = "HPMEVENT17",
    [MISCREG_HPMEVENT18]    = "HPMEVENT18",
    [MISCREG_HPMEVENT19]    = "HPMEVENT19",
    [MISCREG_HPMEVENT20]    = "HPMEVENT20",
    [MISCREG_HPMEVENT21]    = "HPMEVENT21",
    [MISCREG_HPMEVENT22]    = "HPMEVENT22",
    [MISCREG_HPMEVENT23]    = "HPMEVENT23",
    [MISCREG_HPMEVENT24]    = "HPMEVENT24",
    [MISCREG_HPMEVENT25]    = "HPMEVENT25",
    [MISCREG_HPMEVENT26]    = "HPMEVENT26",
    [MISCREG_HPMEVENT27]    = "HPMEVENT27",
    [MISCREG_HPMEVENT28]    = "HPMEVENT28",
    [MISCREG_HPMEVENT29]    = "HPMEVENT29",
    [MISCREG_HPMEVENT30]    = "HPMEVENT30",
    [MISCREG_HPMEVENT31]    = "HPMEVENT31",
    [MISCREG_TSELECT]       = "TSELECT",
    [MISCREG_TDATA1]        = "TDATA1",
    [MISCREG_TDATA2]        = "TDATA2",
    [MISCREG_TDATA3]        = "TDATA3",
    [MISCREG_DCSR]          = "DCSR",
    [MISCREG_DPC]           = "DPC",
    [MISCREG_DSCRATCH]      = "DSCRATCH",

    [MISCREG_MEDELEG]       = "MEDELEG",
    [MISCREG_MIDELEG]       = "MIDELEG",
    [MISCREG_MTVEC]         = "MTVEC",
    [MISCREG_MCOUNTEREN]    = "MCOUNTEREN",
    [MISCREG_MSCRATCH]      = "MSCRATCH",
    [MISCREG_MEPC]          = "MEPC",
    [MISCREG_MCAUSE]        = "MCAUSE",
    [MISCREG_MTVAL]         = "MTVAL",
    [MISCREG_PMPCFG0]       = "PMPCFG0",
    [MISCREG_PMPCFG1]       = "PMPCFG1",   // pmpcfg1 is rv32 only
    [MISCREG_PMPCFG2]       = "PMPCFG2",
    [MISCREG_PMPCFG3]       = "PMPCFG3",   // pmpcfg3 is rv32 only
    [MISCREG_PMPADDR00]     = "PMPADDR00",
    [MISCREG_PMPADDR01]     = "PMPADDR01",
    [MISCREG_PMPADDR02]     = "PMPADDR02",
    [MISCREG_PMPADDR03]     = "PMPADDR03",
    [MISCREG_PMPADDR04]     = "PMPADDR04",
    [MISCREG_PMPADDR05]     = "PMPADDR05",
    [MISCREG_PMPADDR06]     = "PMPADDR06",
    [MISCREG_PMPADDR07]     = "PMPADDR07",
    [MISCREG_PMPADDR08]     = "PMPADDR08",
    [MISCREG_PMPADDR09]     = "PMPADDR09",
    [MISCREG_PMPADDR10]     = "PMPADDR10",
    [MISCREG_PMPADDR11]     = "PMPADDR11",
    [MISCREG_PMPADDR12]     = "PMPADDR12",
    [MISCREG_PMPADDR13]     = "PMPADDR13",
    [MISCREG_PMPADDR14]     = "PMPADDR14",
    [MISCREG_PMPADDR15]     = "PMPADDR15",

    [MISCREG_SEDELEG]       = "SEDELEG",
    [MISCREG_SIDELEG]       = "SIDELEG",
    [MISCREG_STVEC]         = "STVEC",
    [MISCREG_SCOUNTEREN]    = "SCOUNTEREN",
    [MISCREG_SSCRATCH]      = "SSCRATCH",
    [MISCREG_SEPC]          = "SEPC",
    [MISCREG_SCAUSE]        = "SCAUSE",
    [MISCREG_STVAL]         = "STVAL",
    [MISCREG_SATP]          = "SATP",

    [MISCREG_UTVEC]         = "UTVEC",
    [MISCREG_USCRATCH]      = "USCRATCH",
    [MISCREG_UEPC]          = "UEPC",
    [MISCREG_UCAUSE]        = "UCAUSE",
    [MISCREG_UTVAL]         = "UTVAL",
    [MISCREG_FFLAGS]        = "FFLAGS",
    [MISCREG_FRM]           = "FRM",

    [MISCREG_VSTART]        = "VSTART",
    [MISCREG_VXSAT]         = "VXSAT",
    [MISCREG_VXRM]          = "VXRM",
    [MISCREG_VCSR]          = "VCSR",
    [MISCREG_VL]            = "VL",
    [MISCREG_VTYPE]         = "VTYPE",
    [MISCREG_VLENB]         = "VLENB",

    [MISCREG_NMIVEC]        = "NMIVEC",
    [MISCREG_NMIE]          = "NMIE",
    [MISCREG_NMIP]          = "NMIP",

    // following are rv32 only registers
    [MISCREG_MSTATUSH]      = "MSTATUSH",

    [MISCREG_CYCLEH]         = "CYCLEH",
    [MISCREG_TIMEH]          = "TIMEH",
    [MISCREG_INSTRETH]       = "INSTRETH",
    [MISCREG_HPMCOUNTER03H]  = "HPMCOUNTER03H",
    [MISCREG_HPMCOUNTER04H]  = "HPMCOUNTER04H",
    [MISCREG_HPMCOUNTER05H]  = "HPMCOUNTER05H",
    [MISCREG_HPMCOUNTER06H]  = "HPMCOUNTER06H",
    [MISCREG_HPMCOUNTER07H]  = "HPMCOUNTER07H",
    [MISCREG_HPMCOUNTER08H]  = "HPMCOUNTER08H",
    [MISCREG_HPMCOUNTER09H]  = "HPMCOUNTER09H",
    [MISCREG_HPMCOUNTER10H]  = "HPMCOUNTER10H",
    [MISCREG_HPMCOUNTER11H]  = "HPMCOUNTER11H",
    [MISCREG_HPMCOUNTER12H]  = "HPMCOUNTER12H",
    [MISCREG_HPMCOUNTER13H]  = "HPMCOUNTER13H",
    [MISCREG_HPMCOUNTER14H]  = "HPMCOUNTER14H",
    [MISCREG_HPMCOUNTER15H]  = "HPMCOUNTER15H",
    [MISCREG_HPMCOUNTER16H]  = "HPMCOUNTER16H",
    [MISCREG_HPMCOUNTER17H]  = "HPMCOUNTER17H",
    [MISCREG_HPMCOUNTER18H]  = "HPMCOUNTER18H",
    [MISCREG_HPMCOUNTER19H]  = "HPMCOUNTER19H",
    [MISCREG_HPMCOUNTER20H]  = "HPMCOUNTER20H",
    [MISCREG_HPMCOUNTER21H]  = "HPMCOUNTER21H",
    [MISCREG_HPMCOUNTER22H]  = "HPMCOUNTER22H",
    [MISCREG_HPMCOUNTER23H]  = "HPMCOUNTER23H",
    [MISCREG_HPMCOUNTER24H]  = "HPMCOUNTER24H",
    [MISCREG_HPMCOUNTER25H]  = "HPMCOUNTER25H",
    [MISCREG_HPMCOUNTER26H]  = "HPMCOUNTER26H",
    [MISCREG_HPMCOUNTER27H]  = "HPMCOUNTER27H",
    [MISCREG_HPMCOUNTER28H]  = "HPMCOUNTER28H",
    [MISCREG_HPMCOUNTER29H]  = "HPMCOUNTER29H",
    [MISCREG_HPMCOUNTER30H]  = "HPMCOUNTER30H",
    [MISCREG_HPMCOUNTER31H]  = "HPMCOUNTER31H",
}};

namespace
{

/* Not applicable to RISCV */
RegClass vecElemClass(VecElemClass, VecElemClassName, 0, debug::IntRegs);
RegClass vecPredRegClass(VecPredRegClass, VecPredRegClassName, 0,
        debug::IntRegs);
RegClass matRegClass(MatRegClass, MatRegClassName, 0, debug::MatRegs);
RegClass ccRegClass(CCRegClass, CCRegClassName, 0, debug::IntRegs);

} // anonymous namespace

ISA::ISA(const Params &p) :
<<<<<<< HEAD
    BaseISA(p), _rvType(p.riscv_type), checkAlignment(p.check_alignment)
=======
    BaseISA(p), rv_type(p.riscv_type), checkAlignment(p.check_alignment),
    enableRvv(p.enable_rvv)
>>>>>>> 5eda9fe2
{
    _regClasses.push_back(&intRegClass);
    _regClasses.push_back(&floatRegClass);
    _regClasses.push_back(&vecRegClass);
    _regClasses.push_back(&vecElemClass);
    _regClasses.push_back(&vecPredRegClass);
    _regClasses.push_back(&matRegClass);
    _regClasses.push_back(&ccRegClass);
    _regClasses.push_back(&miscRegClass);

    miscRegFile.resize(NUM_MISCREGS);
    clear();
}

bool ISA::inUserMode() const
{
    return miscRegFile[MISCREG_PRV] == PRV_U;
}

void
ISA::copyRegsFrom(ThreadContext *src)
{
    // First loop through the integer registers.
    for (auto &id: intRegClass)
        tc->setReg(id, src->getReg(id));

    // Second loop through the float registers.
    for (auto &id: floatRegClass)
        tc->setReg(id, src->getReg(id));

    // Third loop through the vector registers.
    RiscvISA::VecRegContainer vc;
    for (auto &id: vecRegClass) {
        src->getReg(id, &vc);
        tc->setReg(id, &vc);
    }

    // Lastly copy PC/NPC
    tc->pcState(src->pcState());
}

void ISA::clear()
{
    std::fill(miscRegFile.begin(), miscRegFile.end(), 0);

    miscRegFile[MISCREG_PRV] = PRV_M;
    miscRegFile[MISCREG_VENDORID] = 0;
    miscRegFile[MISCREG_ARCHID] = 0;
    miscRegFile[MISCREG_IMPID] = 0;

    MISA misa = 0;
    STATUS status = 0;

    // default config arch isa string is rv64(32)imafdc
    misa.rvi = misa.rvm = misa.rva = misa.rvf = misa.rvd = misa.rvc = 1;
    // default privlege modes if MSU
    misa.rvs = misa.rvu = 1;

    // mark FS is initial
    status.fs = INITIAL;

<<<<<<< HEAD
    // _rvType dependent init.
    switch (_rvType) {
=======

    // rv_type dependent init.
    switch (rv_type) {
>>>>>>> 5eda9fe2
        case RV32:
          misa.rv32_mxl = 1;
          break;
        case RV64:
          misa.rv64_mxl = 2;
          status.uxl = status.sxl = 2;
          if (getEnableRvv()) {
              status.vs = VPUStatus::INITIAL;
              misa.rvv = 1;
          }
          break;
        default:
          panic("%s: Unknown _rvType: %d", name(), (int)_rvType);
    }

    miscRegFile[MISCREG_ISA] = misa;
    miscRegFile[MISCREG_STATUS] = status;
    miscRegFile[MISCREG_MCOUNTEREN] = 0x7;
    miscRegFile[MISCREG_SCOUNTEREN] = 0x7;
    // don't set it to zero; software may try to determine the supported
    // triggers, starting at zero. simply set a different value here.
    miscRegFile[MISCREG_TSELECT] = 1;
    // NMI is always enabled.
    miscRegFile[MISCREG_NMIE] = 1;
}

bool
ISA::hpmCounterEnabled(int misc_reg) const
{
    int hpmcounter = 0;
    if (misc_reg >= MISCREG_CYCLEH) {
        hpmcounter = misc_reg - MISCREG_CYCLEH;
    } else {
        hpmcounter = misc_reg - MISCREG_CYCLE;
    }

    if (hpmcounter < 0 || hpmcounter > 31)
        panic("Illegal HPM counter %d\n", hpmcounter);
    int counteren;
    switch (readMiscRegNoEffect(MISCREG_PRV)) {
      case PRV_M:
        return true;
      case PRV_S:
        counteren = MISCREG_MCOUNTEREN;
        break;
      case PRV_U:
        counteren = MISCREG_SCOUNTEREN;
        break;
      default:
        panic("Unknown privilege level %d\n", miscRegFile[MISCREG_PRV]);
        return false;
    }
    return (miscRegFile[counteren] & (1ULL << (hpmcounter))) > 0;
}

RegVal
ISA::readMiscRegNoEffect(RegIndex idx) const
{
    // Illegal CSR
    panic_if(idx > NUM_MISCREGS, "Illegal CSR index %#x\n", idx);
    DPRINTF(RiscvMisc, "Reading MiscReg %s (%d): %#x.\n",
            MiscRegNames[idx], idx, miscRegFile[idx]);
    return miscRegFile[idx];
}

RegVal
ISA::readMiscReg(RegIndex idx)
{
    switch (idx) {
      case MISCREG_HARTID:
        return tc->contextId();
      case MISCREG_CYCLE:
        if (hpmCounterEnabled(MISCREG_CYCLE)) {
            DPRINTF(RiscvMisc, "Cycle counter at: %llu.\n",
                    tc->getCpuPtr()->curCycle());
            return static_cast<RegVal>(tc->getCpuPtr()->curCycle());
        } else {
            warn("Cycle counter disabled.\n");
            return 0;
        }
      case MISCREG_CYCLEH:
        if (hpmCounterEnabled(MISCREG_CYCLEH)) {
            DPRINTF(RiscvMisc, "Cycle counter at: %llu.\n",
                    tc->getCpuPtr()->curCycle());
            return bits<RegVal>(tc->getCpuPtr()->curCycle(), 63, 32);
        } else {
            warn("Cycle counter disabled.\n");
            return 0;
        }
      case MISCREG_TIME:
        if (hpmCounterEnabled(MISCREG_TIME)) {
            DPRINTF(RiscvMisc, "Wall-clock counter at: %llu.\n",
                    std::time(nullptr));
            return readMiscRegNoEffect(MISCREG_TIME);
        } else {
            warn("Wall clock disabled.\n");
            return 0;
        }
      case MISCREG_TIMEH:
        if (hpmCounterEnabled(MISCREG_TIMEH)) {
            DPRINTF(RiscvMisc, "Wall-clock counter at: %llu.\n",
                    std::time(nullptr));
            return readMiscRegNoEffect(MISCREG_TIMEH);
        } else {
            warn("Wall clock disabled.\n");
            return 0;
        }
      case MISCREG_INSTRET:
        if (hpmCounterEnabled(MISCREG_INSTRET)) {
            DPRINTF(RiscvMisc, "Instruction counter at: %llu.\n",
                    tc->getCpuPtr()->totalInsts());
            return static_cast<RegVal>(tc->getCpuPtr()->totalInsts());
        } else {
            warn("Instruction counter disabled.\n");
            return 0;
        }
      case MISCREG_INSTRETH:
        if (hpmCounterEnabled(MISCREG_INSTRETH)) {
            DPRINTF(RiscvMisc, "Instruction counter at: %llu.\n",
                    tc->getCpuPtr()->totalInsts());
            return bits<RegVal>(tc->getCpuPtr()->totalInsts(), 63, 32);
        } else {
            warn("Instruction counter disabled.\n");
            return 0;
        }
      case MISCREG_IP:
        {
            auto ic = dynamic_cast<RiscvISA::Interrupts *>(
                    tc->getCpuPtr()->getInterruptController(tc->threadId()));
            return ic->readIP();
        }
      case MISCREG_IE:
        {
            auto ic = dynamic_cast<RiscvISA::Interrupts *>(
                    tc->getCpuPtr()->getInterruptController(tc->threadId()));
            return ic->readIE();
        }
      case MISCREG_SEPC:
      case MISCREG_MEPC:
        {
            MISA misa = readMiscRegNoEffect(MISCREG_ISA);
            auto val = readMiscRegNoEffect(idx);
            // if compressed instructions are disabled, epc[1] is set to 0
            if (misa.rvc == 0)
                return mbits(val, 63, 2);
            // epc[0] is always 0
            else
                return mbits(val, 63, 1);
        }
      case MISCREG_STATUS:
        {
            // Updating the SD bit.
            // . Per RISC-V ISA Manual, vol II, section 3.1.6.6, page 26,
            // the SD bit is a read-only bit indicating whether any of
            // FS, VS, and XS fields being in the respective dirty state.
            // . Per section 3.1.6, page 20, the SD bit is the most
            // significant bit of the MSTATUS CSR for both RV32 and RV64.
            // . Per section 3.1.6.6, page 29, the explicit formula for
            // updating the SD is,
            //   SD = ((FS==DIRTY) | (XS==DIRTY) | (VS==DIRTY))
            // . Ideally, we want to update the SD after every relevant
            // instruction, however, lazily updating the Status register
            // upon its read produces the same effect as well.
            STATUS status = readMiscRegNoEffect(idx);
            uint64_t sd_bit = \
                (status.xs == 3) || (status.fs == 3) || (status.vs == 3);
            // For RV32, the SD bit is at index 31
            // For RV64, the SD bit is at index 63.
            switch (_rvType) {
                case RV32:
                    status.rv32_sd = sd_bit;
                    break;
                case RV64:
                    status.rv64_sd = sd_bit;
                    break;
                default:
                    panic("%s: Unknown _rvType: %d", name(), (int)_rvType);
            }
            setMiscRegNoEffect(idx, status);

            return readMiscRegNoEffect(idx);
        }
      case MISCREG_VLENB:
        {
            return VLENB;
        }
        break;
      case MISCREG_VCSR:
        {
            return readMiscRegNoEffect(MISCREG_VXSAT) &
                  (readMiscRegNoEffect(MISCREG_VXRM) << 1);
        }
        break;
      default:
        // Try reading HPM counters
        // As a placeholder, all HPM counters are just cycle counters
        if (idx >= MISCREG_HPMCOUNTER03 &&
                idx <= MISCREG_HPMCOUNTER31) {
            if (hpmCounterEnabled(idx)) {
                DPRINTF(RiscvMisc, "HPM counter %d: %llu.\n",
                        idx - MISCREG_CYCLE, tc->getCpuPtr()->curCycle());
                return tc->getCpuPtr()->curCycle();
            } else {
                warn("HPM counter %d disabled.\n", idx - MISCREG_CYCLE);
                return 0;
            }
        } else if (idx >= MISCREG_HPMCOUNTER03H &&
                idx <= MISCREG_HPMCOUNTER31H) {
            if (hpmCounterEnabled(idx)) {
                DPRINTF(RiscvMisc, "HPM counter %d: %llu.\n",
                        idx - MISCREG_CYCLE, tc->getCpuPtr()->curCycle());
                return bits<RegVal>(tc->getCpuPtr()->curCycle(), 63, 32);
            } else {
                warn("HPM counter %d disabled.\n", idx - MISCREG_CYCLE);
                return 0;
            }
        }
        return readMiscRegNoEffect(idx);
    }
}

void
ISA::setMiscRegNoEffect(RegIndex idx, RegVal val)
{
    // Illegal CSR
    panic_if(idx > NUM_MISCREGS, "Illegal CSR index %#x\n", idx);
    DPRINTF(RiscvMisc, "Setting MiscReg %s (%d) to %#x.\n",
            MiscRegNames[idx], idx, val);
    miscRegFile[idx] = val;
}

void
ISA::setMiscReg(RegIndex idx, RegVal val)
{
    if (idx >= MISCREG_CYCLE && idx <= MISCREG_HPMCOUNTER31) {
        // Ignore writes to HPM counters for now
        warn("Ignoring write to miscreg %s.\n", MiscRegNames[idx]);
    } else {
        switch (idx) {

          // From section 3.7.1 of RISCV priv. specs
          // V1.12, the odd-numbered configuration
          // registers are illegal for RV64 and
          // each 64 bit CFG register hold configurations
          // for 8 PMP entries.

          case MISCREG_PMPCFG0:
          case MISCREG_PMPCFG1:
          case MISCREG_PMPCFG2:
          case MISCREG_PMPCFG3:
            {
                // PMP registers should only be modified in M mode
                assert(readMiscRegNoEffect(MISCREG_PRV) == PRV_M);

                int regSize = 0;
                switch (_rvType) {
                    case RV32:
                        regSize = 4;
                    break;
                    case RV64:
                        regSize = 8;
                    break;
                    default:
                        panic("%s: Unknown _rvType: %d", name(), (int)_rvType);
                }

                // Specs do not seem to mention what should be
                // configured first, cfg or address regs!
                // qemu seems to update the tables when
                // pmp addr regs are written (with the assumption
                // that cfg regs are already written)
                RegVal res = 0;
                RegVal old_val = readMiscRegNoEffect(idx);

                for (int i=0; i < regSize; i++) {

                    uint8_t cfg_val = (val >> (8*i)) & 0xff;
                    auto mmu = dynamic_cast<RiscvISA::MMU *>
                                (tc->getMMUPtr());

                    // Form pmp_index using the index i and
                    // PMPCFG register number
                    uint32_t pmp_index = i+(4*(idx-MISCREG_PMPCFG0));
                    bool result = mmu->getPMP()->pmpUpdateCfg(pmp_index,cfg_val);
                    if (result) {
                        res |= ((RegVal)cfg_val << (8*i));
                    } else {
                        res |= (old_val & (0xFF << (8*i)));
                    }
                }

                setMiscRegNoEffect(idx, res);
            }
            break;
          case MISCREG_PMPADDR00 ... MISCREG_PMPADDR15:
            {
                // PMP registers should only be modified in M mode
                assert(readMiscRegNoEffect(MISCREG_PRV) == PRV_M);

                auto mmu = dynamic_cast<RiscvISA::MMU *>
                              (tc->getMMUPtr());
                uint32_t pmp_index = idx-MISCREG_PMPADDR00;
                if (mmu->getPMP()->pmpUpdateAddr(pmp_index, val)) {
                    setMiscRegNoEffect(idx, val);
                }
            }
            break;

          case MISCREG_IP:
            {
                auto ic = dynamic_cast<RiscvISA::Interrupts *>(
                    tc->getCpuPtr()->getInterruptController(tc->threadId()));
                ic->setIP(val);
            }
            break;
          case MISCREG_IE:
            {
                auto ic = dynamic_cast<RiscvISA::Interrupts *>(
                    tc->getCpuPtr()->getInterruptController(tc->threadId()));
                ic->setIE(val);
            }
            break;
          case MISCREG_SATP:
            {
                // we only support bare and Sv39 mode; setting a different mode
                // shall have no effect (see 4.1.12 in priv ISA manual)
                SATP cur_val = readMiscRegNoEffect(idx);
                SATP new_val = val;
                if (new_val.mode != AddrXlateMode::BARE &&
                    new_val.mode != AddrXlateMode::SV39)
                    new_val.mode = cur_val.mode;
                setMiscRegNoEffect(idx, new_val);
            }
            break;
          case MISCREG_TSELECT:
            {
                // we don't support debugging, so always set a different value
                // than written
                setMiscRegNoEffect(idx, val + 1);
            }
            break;
          case MISCREG_ISA:
            {
                MISA cur_misa = (MISA)readMiscRegNoEffect(MISCREG_ISA);
                MISA new_misa = (MISA)val;
                // only allow to disable compressed instructions
                // if the following instruction is 4-byte aligned
                if (new_misa.rvc == 0 &&
                        bits(tc->pcState().as<RiscvISA::PCState>().npc(),
                            2, 0) != 0) {
                    new_misa.rvc = new_misa.rvc | cur_misa.rvc;
                }
                setMiscRegNoEffect(idx, new_misa);
            }
            break;
          case MISCREG_STATUS:
            {
                if (_rvType != RV32) {
                    // SXL and UXL are hard-wired to 64 bit
                    auto cur = readMiscRegNoEffect(idx);
                    val &= ~(STATUS_SXL_MASK | STATUS_UXL_MASK);
                    val |= cur & (STATUS_SXL_MASK | STATUS_UXL_MASK);
                }
                setMiscRegNoEffect(idx, val);
            }
            break;
          case MISCREG_VXSAT:
            {
                setMiscRegNoEffect(idx, val & 0x1);
            }
            break;
          case MISCREG_VXRM:
            {
                setMiscRegNoEffect(idx, val & 0x3);
            }
            break;
          case MISCREG_VCSR:
            {
                setMiscRegNoEffect(MISCREG_VXSAT, val & 0x1);
                setMiscRegNoEffect(MISCREG_VXRM, (val & 0x6) >> 1);
            }
            break;
          default:
            setMiscRegNoEffect(idx, val);
        }
    }
}

void
ISA::serialize(CheckpointOut &cp) const
{
    DPRINTF(Checkpoint, "Serializing Riscv Misc Registers\n");
    SERIALIZE_CONTAINER(miscRegFile);
}

void
ISA::unserialize(CheckpointIn &cp)
{
    DPRINTF(Checkpoint, "Unserializing Riscv Misc Registers\n");
    UNSERIALIZE_CONTAINER(miscRegFile);
}

void
ISA::handleLockedSnoop(PacketPtr pkt, Addr cacheBlockMask)
{
    Addr& load_reservation_addr = load_reservation_addrs[tc->contextId()];

    if (load_reservation_addr == INVALID_RESERVATION_ADDR)
        return;
    Addr snoop_addr = pkt->getAddr() & cacheBlockMask;
    DPRINTF(LLSC, "Locked snoop on address %x.\n", snoop_addr);
    if ((load_reservation_addr & cacheBlockMask) == snoop_addr)
        load_reservation_addr = INVALID_RESERVATION_ADDR;
}


void
ISA::handleLockedRead(const RequestPtr &req)
{
    Addr& load_reservation_addr = load_reservation_addrs[tc->contextId()];

    load_reservation_addr = req->getPaddr();
    DPRINTF(LLSC, "[cid:%d]: Reserved address %x.\n",
            req->contextId(), req->getPaddr());
}

bool
ISA::handleLockedWrite(const RequestPtr &req, Addr cacheBlockMask)
{
    Addr& load_reservation_addr = load_reservation_addrs[tc->contextId()];
    bool lr_addr_empty = (load_reservation_addr == INVALID_RESERVATION_ADDR);

    // Normally RISC-V uses zero to indicate success and nonzero to indicate
    // failure (right now only 1 is reserved), but in gem5 zero indicates
    // failure and one indicates success, so here we conform to that (it should
    // be switched in the instruction's implementation)

    DPRINTF(LLSC, "[cid:%d]: load_reservation_addrs empty? %s.\n",
            req->contextId(),
            lr_addr_empty ? "yes" : "no");
    if (!lr_addr_empty) {
        DPRINTF(LLSC, "[cid:%d]: addr = %x.\n", req->contextId(),
                req->getPaddr() & cacheBlockMask);
        DPRINTF(LLSC, "[cid:%d]: last locked addr = %x.\n", req->contextId(),
                load_reservation_addr & cacheBlockMask);
    }
    if (lr_addr_empty ||
            (load_reservation_addr & cacheBlockMask)
            != ((req->getPaddr() & cacheBlockMask))) {
        req->setExtraData(0);
        int stCondFailures = tc->readStCondFailures();
        tc->setStCondFailures(++stCondFailures);
        if (stCondFailures % WARN_FAILURE == 0) {
            warn("%i: context %d: %d consecutive SC failures.\n",
                    curTick(), tc->contextId(), stCondFailures);
        }

        // Must clear any reservations
        load_reservation_addr = INVALID_RESERVATION_ADDR;

        return false;
    }
    if (req->isUncacheable()) {
        req->setExtraData(2);
    }

    // Must clear any reservations
    load_reservation_addr = INVALID_RESERVATION_ADDR;

    DPRINTF(LLSC, "[cid:%d]: SC success! Current locked addr = %x.\n",
            req->contextId(), load_reservation_addr & cacheBlockMask);
    return true;
}

void
ISA::globalClearExclusive()
{
    tc->getCpuPtr()->wakeup(tc->threadId());
    Addr& load_reservation_addr = load_reservation_addrs[tc->contextId()];
    load_reservation_addr = INVALID_RESERVATION_ADDR;
}

void
ISA::resetThread()
{
    Reset().invoke(tc);
}

} // namespace RiscvISA
} // namespace gem5

std::ostream &
operator<<(std::ostream &os, gem5::RiscvISA::PrivilegeMode pm)
{
    switch (pm) {
    case gem5::RiscvISA::PRV_U:
        return os << "PRV_U";
    case gem5::RiscvISA::PRV_S:
        return os << "PRV_S";
    case gem5::RiscvISA::PRV_M:
        return os << "PRV_M";
    }
    return os << "PRV_<invalid>";
}<|MERGE_RESOLUTION|>--- conflicted
+++ resolved
@@ -253,12 +253,9 @@
 } // anonymous namespace
 
 ISA::ISA(const Params &p) :
-<<<<<<< HEAD
-    BaseISA(p), _rvType(p.riscv_type), checkAlignment(p.check_alignment)
-=======
-    BaseISA(p), rv_type(p.riscv_type), checkAlignment(p.check_alignment),
+    BaseISA(p), _rvType(p.riscv_type), checkAlignment(p.check_alignment),
     enableRvv(p.enable_rvv)
->>>>>>> 5eda9fe2
+
 {
     _regClasses.push_back(&intRegClass);
     _regClasses.push_back(&floatRegClass);
@@ -320,14 +317,8 @@
     // mark FS is initial
     status.fs = INITIAL;
 
-<<<<<<< HEAD
     // _rvType dependent init.
     switch (_rvType) {
-=======
-
-    // rv_type dependent init.
-    switch (rv_type) {
->>>>>>> 5eda9fe2
         case RV32:
           misa.rv32_mxl = 1;
           break;
