/*
 * Copyright (c) 2003-2005 The Regents of The University of Michigan
 * All rights reserved.
 *
 * Redistribution and use in source and binary forms, with or without
 * modification, are permitted provided that the following conditions are
 * met: redistributions of source code must retain the above copyright
 * notice, this list of conditions and the following disclaimer;
 * redistributions in binary form must reproduce the above copyright
 * notice, this list of conditions and the following disclaimer in the
 * documentation and/or other materials provided with the distribution;
 * neither the name of the copyright holders nor the names of its
 * contributors may be used to endorse or promote products derived from
 * this software without specific prior written permission.
 *
 * THIS SOFTWARE IS PROVIDED BY THE COPYRIGHT HOLDERS AND CONTRIBUTORS
 * "AS IS" AND ANY EXPRESS OR IMPLIED WARRANTIES, INCLUDING, BUT NOT
 * LIMITED TO, THE IMPLIED WARRANTIES OF MERCHANTABILITY AND FITNESS FOR
 * A PARTICULAR PURPOSE ARE DISCLAIMED. IN NO EVENT SHALL THE COPYRIGHT
 * OWNER OR CONTRIBUTORS BE LIABLE FOR ANY DIRECT, INDIRECT, INCIDENTAL,
 * SPECIAL, EXEMPLARY, OR CONSEQUENTIAL DAMAGES (INCLUDING, BUT NOT
 * LIMITED TO, PROCUREMENT OF SUBSTITUTE GOODS OR SERVICES; LOSS OF USE,
 * DATA, OR PROFITS; OR BUSINESS INTERRUPTION) HOWEVER CAUSED AND ON ANY
 * THEORY OF LIABILITY, WHETHER IN CONTRACT, STRICT LIABILITY, OR TORT
 * (INCLUDING NEGLIGENCE OR OTHERWISE) ARISING IN ANY WAY OUT OF THE USE
 * OF THIS SOFTWARE, EVEN IF ADVISED OF THE POSSIBILITY OF SUCH DAMAGE.
 *
 * Authors: Gabe Black
 *          Ali Saidi
 */

#include "arch/sparc/asi.hh"
#include "arch/sparc/miscregfile.hh"
#include "base/bitfield.hh"
#include "base/trace.hh"
#include "config/full_system.hh"
#include "cpu/base.hh"
#include "cpu/thread_context.hh"

using namespace SparcISA;
using namespace std;

class Checkpoint;

//These functions map register indices to names
string SparcISA::getMiscRegName(RegIndex index)
{
    static::string miscRegName[NumMiscRegs] =
<<<<<<< HEAD
       {"y", "ccr", "asi", "tick", "fprs", "pcr", "pic",
        "gsr", "softint_set", "softint_clr", "softint", "tick_cmpr",
        "stick", "stick_cmpr",
        "tpc", "tnpc", "tstate", "tt", "privtick", "tba", "pstate", "tl",
        "pil", "cwp", "cansave", "canrestore", "cleanwin", "otherwin",
        "wstate", "gl",
        "hpstate", "htstate", "hintp", "htba", "hver", "strand_sts_reg",
        "hstick_cmpr",
        "fsr"};
=======
        {/*"y", "ccr",*/ "asi", "tick", "fprs", "pcr", "pic",
         "gsr", "softint_set", "softint_clr", "softint", "tick_cmpr",
         "stick", "stick_cmpr",
         "tpc", "tnpc", "tstate", "tt", "privtick", "tba", "pstate", "tl",
         "pil", "cwp", /*"cansave", "canrestore", "cleanwin", "otherwin",
         "wstate",*/ "gl",
         "hpstate", "htstate", "hintp", "htba", "hver", "strand_sts_reg",
         "hstick_cmpr",
         "fsr"};
>>>>>>> f4f00c5a
    return miscRegName[index];
}

enum RegMask
{
        PSTATE_MASK = (((1 << 4) - 1) << 1) | (((1 << 4) - 1) << 6) | (1 << 12)
};

void MiscRegFile::clear()
{
    y = 0;
    ccr = 0;
    asi = 0;
    tick = ULL(1) << 63;
    fprs = 0;
    gsr = 0;
    softint = 0;
    tick_cmpr = 0;
    stick = 0;
    stick_cmpr = 0;
    memset(tpc, 0, sizeof(tpc));
    memset(tnpc, 0, sizeof(tnpc));
    memset(tstate, 0, sizeof(tstate));
    memset(tt, 0, sizeof(tt));
    pstate = 0;
    tl = 0;
    pil = 0;
    cwp = 0;
    cansave = 0;
    canrestore = 0;
    cleanwin = 0;
    otherwin = 0;
    wstate = 0;
    gl = 0;
    //In a T1, bit 11 is apparently always 1
    hpstate = (1 << 11);
    memset(htstate, 0, sizeof(htstate));
    hintp = 0;
    htba = 0;
    hstick_cmpr = 0;
    //This is set this way in Legion for some reason
    strandStatusReg = 0x50000;
    fsr = 0;

    priContext = 0;
    secContext = 0;
    partId = 0;
    lsuCtrlReg = 0;

    iTlbC0TsbPs0 = 0;
    iTlbC0TsbPs1 = 0;
    iTlbC0Config = 0;
    iTlbCXTsbPs0 = 0;
    iTlbCXTsbPs1 = 0;
    iTlbCXConfig = 0;
    iTlbSfsr = 0;
    iTlbTagAccess = 0;

    dTlbC0TsbPs0 = 0;
    dTlbC0TsbPs1 = 0;
    dTlbC0Config = 0;
    dTlbCXTsbPs0 = 0;
    dTlbCXTsbPs1 = 0;
    dTlbCXConfig = 0;
    dTlbSfsr = 0;
    dTlbSfar = 0;
    dTlbTagAccess = 0;

    memset(scratchPad, 0, sizeof(scratchPad));
}

MiscReg MiscRegFile::readReg(int miscReg)
{
    switch (miscReg) {
<<<<<<< HEAD
      case MISCREG_TLB_DATA:
        /* Package up all the data for the tlb:
         * 6666555555555544444444443333333333222222222211111111110000000000
         * 3210987654321098765432109876543210987654321098765432109876543210
         *   secContext   | priContext    |             |tl|partid|  |||||^hpriv
         *                                                           ||||^red
         *                                                           |||^priv
         *                                                           ||^am
         *                                                           |^lsuim
         *                                                           ^lsudm
         */
        return bits((uint64_t)hpstate,2,2) |
               bits((uint64_t)hpstate,5,5) << 1 |
               bits((uint64_t)pstate,3,2) << 2 |
               bits((uint64_t)lsuCtrlReg,3,2) << 4 |
               bits((uint64_t)partId,7,0) << 8 |
               bits((uint64_t)tl,2,0) << 16 |
               (uint64_t)priContext << 32 |
               (uint64_t)secContext << 48;

      case MISCREG_Y:
        return y;
      case MISCREG_CCR:
        return ccr;
      case MISCREG_ASI:
        return asi;
      case MISCREG_FPRS:
        return fprs;
      case MISCREG_TICK:
        return tick;
      case MISCREG_PCR:
        panic("PCR not implemented\n");
      case MISCREG_PIC:
        panic("PIC not implemented\n");
      case MISCREG_GSR:
        return gsr;
      case MISCREG_SOFTINT:
        return softint;
      case MISCREG_TICK_CMPR:
        return tick_cmpr;
      case MISCREG_STICK:
        return stick;
      case MISCREG_STICK_CMPR:
        return stick_cmpr;

        /** Privilged Registers */
      case MISCREG_TPC:
        return tpc[tl-1];
      case MISCREG_TNPC:
        return tnpc[tl-1];
      case MISCREG_TSTATE:
        return tstate[tl-1];
      case MISCREG_TT:
        return tt[tl-1];
      case MISCREG_PRIVTICK:
        panic("Priviliged access to tick registers not implemented\n");
      case MISCREG_TBA:
        return tba;
      case MISCREG_PSTATE:
        return pstate;
      case MISCREG_TL:
        return tl;
      case MISCREG_PIL:
        return pil;
      case MISCREG_CWP:
        return cwp;
      case MISCREG_CANSAVE:
        return cansave;
      case MISCREG_CANRESTORE:
        return canrestore;
      case MISCREG_CLEANWIN:
        return cleanwin;
      case MISCREG_OTHERWIN:
        return otherwin;
      case MISCREG_WSTATE:
        return wstate;
      case MISCREG_GL:
        return gl;
=======
//        case MISCREG_Y:
//          return y;
//        case MISCREG_CCR:
//          return ccr;
        case MISCREG_ASI:
          return asi;
        case MISCREG_FPRS:
          return fprs;
        case MISCREG_TICK:
           return tick;
        case MISCREG_PCR:
          panic("PCR not implemented\n");
        case MISCREG_PIC:
          panic("PIC not implemented\n");
        case MISCREG_GSR:
          return gsr;
        case MISCREG_SOFTINT:
           return softint;
        case MISCREG_TICK_CMPR:
           return tick_cmpr;
        case MISCREG_STICK:
           return stick;
        case MISCREG_STICK_CMPR:
           return stick_cmpr;

        /** Privilged Registers */
        case MISCREG_TPC:
          return tpc[tl-1];
        case MISCREG_TNPC:
          return tnpc[tl-1];
        case MISCREG_TSTATE:
          return tstate[tl-1];
        case MISCREG_TT:
          return tt[tl-1];
        case MISCREG_PRIVTICK:
          panic("Priviliged access to tick registers not implemented\n");
        case MISCREG_TBA:
          return tba;
        case MISCREG_PSTATE:
          return pstate;
        case MISCREG_TL:
          return tl;
        case MISCREG_PIL:
          return pil;
        case MISCREG_CWP:
          return cwp;
//        case MISCREG_CANSAVE:
//          return cansave;
//        case MISCREG_CANRESTORE:
//          return canrestore;
//        case MISCREG_CLEANWIN:
//          return cleanwin;
//        case MISCREG_OTHERWIN:
//          return otherwin;
//        case MISCREG_WSTATE:
//          return wstate;
        case MISCREG_GL:
          return gl;
>>>>>>> f4f00c5a

        /** Hyper privileged registers */
      case MISCREG_HPSTATE:
        return hpstate;
      case MISCREG_HTSTATE:
        return htstate[tl-1];
      case MISCREG_HINTP:
        panic("HINTP not implemented\n");
      case MISCREG_HTBA:
        return htba;
      case MISCREG_HVER:
        return NWindows | MaxTL << 8 | MaxGL << 16;
      case MISCREG_STRAND_STS_REG:
        return strandStatusReg;
      case MISCREG_HSTICK_CMPR:
        return hstick_cmpr;

        /** Floating Point Status Register */
      case MISCREG_FSR:
        return fsr;

      case MISCREG_MMU_P_CONTEXT:
        return priContext;
      case MISCREG_MMU_S_CONTEXT:
        return secContext;
      case MISCREG_MMU_PART_ID:
        return partId;
      case MISCREG_MMU_LSU_CTRL:
        return lsuCtrlReg;

      case MISCREG_MMU_ITLB_C0_TSB_PS0:
        return iTlbC0TsbPs0;
      case MISCREG_MMU_ITLB_C0_TSB_PS1:
        return iTlbC0TsbPs1;
      case MISCREG_MMU_ITLB_C0_CONFIG:
        return iTlbC0Config;
      case MISCREG_MMU_ITLB_CX_TSB_PS0:
        return iTlbCXTsbPs0;
      case MISCREG_MMU_ITLB_CX_TSB_PS1:
        return iTlbCXTsbPs1;
      case MISCREG_MMU_ITLB_CX_CONFIG:
        return iTlbCXConfig;
      case MISCREG_MMU_ITLB_SFSR:
        return iTlbSfsr;
      case MISCREG_MMU_ITLB_TAG_ACCESS:
        return iTlbTagAccess;

      case MISCREG_MMU_DTLB_C0_TSB_PS0:
        return dTlbC0TsbPs0;
      case MISCREG_MMU_DTLB_C0_TSB_PS1:
        return dTlbC0TsbPs1;
      case MISCREG_MMU_DTLB_C0_CONFIG:
        return dTlbC0Config;
      case MISCREG_MMU_DTLB_CX_TSB_PS0:
        return dTlbCXTsbPs0;
      case MISCREG_MMU_DTLB_CX_TSB_PS1:
        return dTlbCXTsbPs1;
      case MISCREG_MMU_DTLB_CX_CONFIG:
        return dTlbCXConfig;
      case MISCREG_MMU_DTLB_SFSR:
        return dTlbSfsr;
      case MISCREG_MMU_DTLB_SFAR:
        return dTlbSfar;
      case MISCREG_MMU_DTLB_TAG_ACCESS:
        return dTlbTagAccess;

      case MISCREG_SCRATCHPAD_R0:
        return scratchPad[0];
      case MISCREG_SCRATCHPAD_R1:
        return scratchPad[1];
      case MISCREG_SCRATCHPAD_R2:
        return scratchPad[2];
      case MISCREG_SCRATCHPAD_R3:
        return scratchPad[3];
      case MISCREG_SCRATCHPAD_R4:
        return scratchPad[4];
      case MISCREG_SCRATCHPAD_R5:
        return scratchPad[5];
      case MISCREG_SCRATCHPAD_R6:
        return scratchPad[6];
      case MISCREG_SCRATCHPAD_R7:
        return scratchPad[7];
      case MISCREG_QUEUE_CPU_MONDO_HEAD:
        return cpu_mondo_head;
      case MISCREG_QUEUE_CPU_MONDO_TAIL:
        return cpu_mondo_tail;
      case MISCREG_QUEUE_DEV_MONDO_HEAD:
        return dev_mondo_head;
      case MISCREG_QUEUE_DEV_MONDO_TAIL:
        return dev_mondo_tail;
      case MISCREG_QUEUE_RES_ERROR_HEAD:
        return res_error_head;
      case MISCREG_QUEUE_RES_ERROR_TAIL:
        return res_error_tail;
      case MISCREG_QUEUE_NRES_ERROR_HEAD:
        return nres_error_head;
      case MISCREG_QUEUE_NRES_ERROR_TAIL:
        return nres_error_tail;
      default:
        panic("Miscellaneous register %d not implemented\n", miscReg);
    }
}

MiscReg MiscRegFile::readRegWithEffect(int miscReg, ThreadContext * tc)
{
    switch (miscReg) {
        // tick and stick are aliased to each other in niagra
        // well store the tick data in stick and the interrupt bit in tick
      case MISCREG_STICK:
      case MISCREG_TICK:
      case MISCREG_PRIVTICK:
        // I'm not sure why legion ignores the lowest two bits, but we'll go
        // with it
        // change from curCycle() to instCount() until we're done with legion
        DPRINTFN("Instruction Count when TICK read: %#X stick=%#X\n",
                tc->getCpuPtr()->instCount(), stick);
        return mbits(tc->getCpuPtr()->instCount() + (int32_t)stick,62,2) |
               mbits(tick,63,63);
      case MISCREG_FPRS:
        warn("FPRS register read and FPU stuff not really implemented\n");
        return fprs;
      case MISCREG_PCR:
      case MISCREG_PIC:
        panic("Performance Instrumentation not impl\n");
        /** Floating Point Status Register */
      case MISCREG_FSR:
        warn("Reading FSR Floating Point not implemented\n");
        break;
      case MISCREG_SOFTINT_CLR:
      case MISCREG_SOFTINT_SET:
        panic("Can read from softint clr/set\n");
      case MISCREG_SOFTINT:
      case MISCREG_TICK_CMPR:
      case MISCREG_STICK_CMPR:
      case MISCREG_HINTP:
      case MISCREG_HTSTATE:
      case MISCREG_HTBA:
      case MISCREG_HVER:
      case MISCREG_STRAND_STS_REG:
      case MISCREG_HSTICK_CMPR:
      case MISCREG_QUEUE_CPU_MONDO_HEAD:
      case MISCREG_QUEUE_CPU_MONDO_TAIL:
      case MISCREG_QUEUE_DEV_MONDO_HEAD:
      case MISCREG_QUEUE_DEV_MONDO_TAIL:
      case MISCREG_QUEUE_RES_ERROR_HEAD:
      case MISCREG_QUEUE_RES_ERROR_TAIL:
      case MISCREG_QUEUE_NRES_ERROR_HEAD:
      case MISCREG_QUEUE_NRES_ERROR_TAIL:
#if FULL_SYSTEM
      case MISCREG_HPSTATE:
        return readFSRegWithEffect(miscReg, tc);
#else
      case MISCREG_HPSTATE:
        //HPSTATE is special because because sometimes in privilege checks for instructions
        //it will read HPSTATE to make sure the priv. level is ok
        //So, we'll just have to tell it it isn't, instead of panicing.
        return 0;

      panic("Accessing Fullsystem register %s in SE mode\n",getMiscRegName(miscReg));
#endif

    }
    return readReg(miscReg);
}

void MiscRegFile::setReg(int miscReg, const MiscReg &val)
{
    switch (miscReg) {
<<<<<<< HEAD
      case MISCREG_Y:
        y = val;
        break;
      case MISCREG_CCR:
        ccr = val;
        break;
      case MISCREG_ASI:
        asi = val;
        break;
      case MISCREG_FPRS:
        warn("FPU not really implemented writing %#X to FPRS\n", val);
        fprs = val;
        break;
      case MISCREG_TICK:
        tick = val;
        break;
      case MISCREG_PCR:
        panic("PCR not implemented\n");
      case MISCREG_PIC:
        panic("PIC not implemented\n");
      case MISCREG_GSR:
        gsr = val;
        break;
      case MISCREG_SOFTINT:
        softint |= val;
        break;
      case MISCREG_TICK_CMPR:
        tick_cmpr = val;
        break;
      case MISCREG_STICK:
        stick = val;
        break;
      case MISCREG_STICK_CMPR:
        stick_cmpr = val;
        break;

        /** Privilged Registers */
      case MISCREG_TPC:
        tpc[tl-1] = val;
        break;
      case MISCREG_TNPC:
        tnpc[tl-1] = val;
        break;
      case MISCREG_TSTATE:
        tstate[tl-1] = val;
        break;
      case MISCREG_TT:
        tt[tl-1] = val;
        break;
      case MISCREG_PRIVTICK:
        panic("Priviliged access to tick regesiters not implemented\n");
      case MISCREG_TBA:
        // clear lower 7 bits on writes.
        tba = val & ULL(~0x7FFF);
        break;
      case MISCREG_PSTATE:
        pstate = (val & PSTATE_MASK);
        break;
      case MISCREG_TL:
        tl = val;
        break;
      case MISCREG_PIL:
        pil = val;
        break;
      case MISCREG_CWP:
        cwp = val;
        break;
      case MISCREG_CANSAVE:
        cansave = val;
        break;
      case MISCREG_CANRESTORE:
        canrestore = val;
        break;
      case MISCREG_CLEANWIN:
        cleanwin = val;
        break;
      case MISCREG_OTHERWIN:
        otherwin = val;
        break;
      case MISCREG_WSTATE:
        wstate = val;
        break;
      case MISCREG_GL:
        gl = val;
        break;
=======
//        case MISCREG_Y:
//          y = val;
//	  break;
//        case MISCREG_CCR:
//          ccr = val;
//	  break;
        case MISCREG_ASI:
          asi = val;
          break;
        case MISCREG_FPRS:
          fprs = val;
          break;
        case MISCREG_TICK:
          tick = val;
          break;
        case MISCREG_PCR:
          panic("PCR not implemented\n");
        case MISCREG_PIC:
          panic("PIC not implemented\n");
        case MISCREG_GSR:
          gsr = val;
          break;
        case MISCREG_SOFTINT:
          softint = val;
          break;
        case MISCREG_TICK_CMPR:
          tick_cmpr = val;
          break;
        case MISCREG_STICK:
          stick = val;
          break;
        case MISCREG_STICK_CMPR:
          stick_cmpr = val;
          break;

        /** Privilged Registers */
        case MISCREG_TPC:
          tpc[tl-1] = val;
          break;
        case MISCREG_TNPC:
          tnpc[tl-1] = val;
          break;
        case MISCREG_TSTATE:
          tstate[tl-1] = val;
          break;
        case MISCREG_TT:
          tt[tl-1] = val;
          break;
        case MISCREG_PRIVTICK:
          panic("Priviliged access to tick regesiters not implemented\n");
        case MISCREG_TBA:
          // clear lower 7 bits on writes.
          tba = val & ULL(~0x7FFF);
          break;
        case MISCREG_PSTATE:
          pstate = (val & PSTATE_MASK);
          break;
        case MISCREG_TL:
          tl = val;
          break;
        case MISCREG_PIL:
          pil = val;
          break;
        case MISCREG_CWP:
          cwp = val;
          break;
//        case MISCREG_CANSAVE:
//          cansave = val;
//	  break;
//        case MISCREG_CANRESTORE:
//          canrestore = val;
//	  break;
//        case MISCREG_CLEANWIN:
//          cleanwin = val;
//	  break;
//        case MISCREG_OTHERWIN:
//          otherwin = val;
//	  break;
//        case MISCREG_WSTATE:
//          wstate = val;
//	  break;
        case MISCREG_GL:
          gl = val;
          break;
>>>>>>> f4f00c5a

        /** Hyper privileged registers */
      case MISCREG_HPSTATE:
        hpstate = val;
        break;
      case MISCREG_HTSTATE:
        htstate[tl-1] = val;
        break;
      case MISCREG_HINTP:
        panic("HINTP not implemented\n");
      case MISCREG_HTBA:
        htba = val;
        break;
      case MISCREG_STRAND_STS_REG:
        strandStatusReg = val;
        break;
      case MISCREG_HSTICK_CMPR:
        hstick_cmpr = val;
        break;

        /** Floating Point Status Register */
      case MISCREG_FSR:
        fsr = val;
        break;

      case MISCREG_MMU_P_CONTEXT:
        priContext = val;
        break;
      case MISCREG_MMU_S_CONTEXT:
        secContext = val;
        break;
      case MISCREG_MMU_PART_ID:
        partId = val;
        break;
      case MISCREG_MMU_LSU_CTRL:
        lsuCtrlReg = val;
        break;

      case MISCREG_MMU_ITLB_C0_TSB_PS0:
        iTlbC0TsbPs0 = val;
        break;
      case MISCREG_MMU_ITLB_C0_TSB_PS1:
        iTlbC0TsbPs1 = val;
        break;
      case MISCREG_MMU_ITLB_C0_CONFIG:
        iTlbC0Config = val;
        break;
      case MISCREG_MMU_ITLB_CX_TSB_PS0:
        iTlbCXTsbPs0 = val;
        break;
      case MISCREG_MMU_ITLB_CX_TSB_PS1:
        iTlbCXTsbPs1 = val;
        break;
      case MISCREG_MMU_ITLB_CX_CONFIG:
        iTlbCXConfig = val;
        break;
      case MISCREG_MMU_ITLB_SFSR:
        iTlbSfsr = val;
        break;
      case MISCREG_MMU_ITLB_TAG_ACCESS:
        iTlbTagAccess = val;
        break;

      case MISCREG_MMU_DTLB_C0_TSB_PS0:
        dTlbC0TsbPs0 = val;
        break;
      case MISCREG_MMU_DTLB_C0_TSB_PS1:
        dTlbC0TsbPs1 = val;
        break;
      case MISCREG_MMU_DTLB_C0_CONFIG:
        dTlbC0Config = val;
        break;
      case MISCREG_MMU_DTLB_CX_TSB_PS0:
        dTlbCXTsbPs0 = val;
        break;
      case MISCREG_MMU_DTLB_CX_TSB_PS1:
        dTlbCXTsbPs1 = val;
        break;
      case MISCREG_MMU_DTLB_CX_CONFIG:
        dTlbCXConfig = val;
        break;
      case MISCREG_MMU_DTLB_SFSR:
        dTlbSfsr = val;
        break;
      case MISCREG_MMU_DTLB_SFAR:
        dTlbSfar = val;
        break;
      case MISCREG_MMU_DTLB_TAG_ACCESS:
        dTlbTagAccess = val;
        break;

      case MISCREG_SCRATCHPAD_R0:
        scratchPad[0] = val;
        break;
      case MISCREG_SCRATCHPAD_R1:
        scratchPad[1] = val;
        break;
      case MISCREG_SCRATCHPAD_R2:
        scratchPad[2] = val;
        break;
      case MISCREG_SCRATCHPAD_R3:
        scratchPad[3] = val;
        break;
      case MISCREG_SCRATCHPAD_R4:
        scratchPad[4] = val;
        break;
      case MISCREG_SCRATCHPAD_R5:
        scratchPad[5] = val;
        break;
      case MISCREG_SCRATCHPAD_R6:
        scratchPad[6] = val;
        break;
      case MISCREG_SCRATCHPAD_R7:
        scratchPad[7] = val;
        break;
      case MISCREG_QUEUE_CPU_MONDO_HEAD:
        cpu_mondo_head = val;
        break;
      case MISCREG_QUEUE_CPU_MONDO_TAIL:
        cpu_mondo_tail = val;
        break;
      case MISCREG_QUEUE_DEV_MONDO_HEAD:
        dev_mondo_head = val;
        break;
      case MISCREG_QUEUE_DEV_MONDO_TAIL:
        dev_mondo_tail = val;
        break;
      case MISCREG_QUEUE_RES_ERROR_HEAD:
        res_error_head = val;
        break;
      case MISCREG_QUEUE_RES_ERROR_TAIL:
        res_error_tail = val;
        break;
      case MISCREG_QUEUE_NRES_ERROR_HEAD:
        nres_error_head = val;
        break;
      case MISCREG_QUEUE_NRES_ERROR_TAIL:
        nres_error_tail = val;
        break;

      default:
        panic("Miscellaneous register %d not implemented\n", miscReg);
    }
}

void MiscRegFile::setRegWithEffect(int miscReg,
        const MiscReg &val, ThreadContext * tc)
{
    switch (miscReg) {
<<<<<<< HEAD
      case MISCREG_STICK:
      case MISCREG_TICK:
        // stick and tick are same thing on niagra
        // use stick for offset and tick for holding intrrupt bit
        stick = mbits(val,62,0) - tc->getCpuPtr()->instCount();
        tick = mbits(val,63,63);
        DPRINTFN("Writing TICK=%#X\n", val);
        break;
      case MISCREG_FPRS:
        //Configure the fpu based on the fprs
        break;
      case MISCREG_PCR:
        //Set up performance counting based on pcr value
        break;
      case MISCREG_PSTATE:
        pstate = val & PSTATE_MASK;
        return;
      case MISCREG_TL:
        tl = val;
        return;
      case MISCREG_CWP:
        tc->changeRegFileContext(CONTEXT_CWP, val);
        break;
      case MISCREG_GL:
        tc->changeRegFileContext(CONTEXT_GLOBALS, val);
        break;
      case MISCREG_PIL:
      case MISCREG_SOFTINT:
      case MISCREG_TICK_CMPR:
      case MISCREG_STICK_CMPR:
      case MISCREG_HINTP:
      case MISCREG_HTSTATE:
      case MISCREG_HTBA:
      case MISCREG_HVER:
      case MISCREG_STRAND_STS_REG:
      case MISCREG_HSTICK_CMPR:
      case MISCREG_QUEUE_CPU_MONDO_HEAD:
      case MISCREG_QUEUE_CPU_MONDO_TAIL:
      case MISCREG_QUEUE_DEV_MONDO_HEAD:
      case MISCREG_QUEUE_DEV_MONDO_TAIL:
      case MISCREG_QUEUE_RES_ERROR_HEAD:
      case MISCREG_QUEUE_RES_ERROR_TAIL:
      case MISCREG_QUEUE_NRES_ERROR_HEAD:
      case MISCREG_QUEUE_NRES_ERROR_TAIL:
=======
        case MISCREG_TICK:
          tick = tc->getCpuPtr()->curCycle() - val  & ~Bit64;
          tick |= val & Bit64;
          break;
        case MISCREG_FPRS:
          //Configure the fpu based on the fprs
          break;
        case MISCREG_PCR:
          //Set up performance counting based on pcr value
          break;
        case MISCREG_PSTATE:
          pstate = val & PSTATE_MASK;
          setImplicitAsis();
          return;
        case MISCREG_TL:
          tl = val;
          setImplicitAsis();
          return;
        case MISCREG_CWP:
          tc->changeRegFileContext(CONTEXT_CWP, val);
          break;
        case MISCREG_GL:
          tc->changeRegFileContext(CONTEXT_GLOBALS, val);
          break;
        case MISCREG_SOFTINT:
          //We need to inject interrupts, and or notify the interrupt
          //object that it needs to use a different interrupt level.
          //Any newly appropriate interrupts will happen when the cpu gets
          //around to checking for them. This might not be quite what we
          //want.
          break;
        case MISCREG_SOFTINT_CLR:
          //Do whatever this is supposed to do...
          break;
        case MISCREG_SOFTINT_SET:
          //Do whatever this is supposed to do...
          break;
>>>>>>> f4f00c5a
#if FULL_SYSTEM
      case MISCREG_HPSTATE:
        setFSRegWithEffect(miscReg, val, tc);
        return;
#else
      case MISCREG_HPSTATE:
        //HPSTATE is special because normal trap processing saves HPSTATE when
        //it goes into a trap, and restores it when it returns.
        return;
      panic("Accessing Fullsystem register %s to %#x in SE mode\n", getMiscRegName(miscReg), val);
#endif
    }
    setReg(miscReg, val);
}

void MiscRegFile::serialize(std::ostream & os)
{
    SERIALIZE_SCALAR(pstate);
    SERIALIZE_SCALAR(tba);
    SERIALIZE_SCALAR(y);
    SERIALIZE_SCALAR(pil);
    SERIALIZE_SCALAR(gl);
    SERIALIZE_SCALAR(cwp);
    SERIALIZE_ARRAY(tt, MaxTL);
    SERIALIZE_SCALAR(ccr);
    SERIALIZE_SCALAR(asi);
    SERIALIZE_SCALAR(tl);
    SERIALIZE_ARRAY(tpc, MaxTL);
    SERIALIZE_ARRAY(tnpc, MaxTL);
    SERIALIZE_ARRAY(tstate, MaxTL);
    SERIALIZE_SCALAR(tick);
    SERIALIZE_SCALAR(cansave);
    SERIALIZE_SCALAR(canrestore);
    SERIALIZE_SCALAR(otherwin);
    SERIALIZE_SCALAR(cleanwin);
    SERIALIZE_SCALAR(wstate);
    SERIALIZE_SCALAR(fsr);
    SERIALIZE_SCALAR(fprs);
    SERIALIZE_SCALAR(hpstate);
    SERIALIZE_ARRAY(htstate, MaxTL);
    SERIALIZE_SCALAR(htba);
    SERIALIZE_SCALAR(hstick_cmpr);
    SERIALIZE_SCALAR(strandStatusReg);
    SERIALIZE_SCALAR(priContext);
    SERIALIZE_SCALAR(secContext);
    SERIALIZE_SCALAR(partId);
    SERIALIZE_SCALAR(lsuCtrlReg);
    SERIALIZE_SCALAR(iTlbC0TsbPs0);
    SERIALIZE_SCALAR(iTlbC0TsbPs1);
    SERIALIZE_SCALAR(iTlbC0Config);
    SERIALIZE_SCALAR(iTlbCXTsbPs0);
    SERIALIZE_SCALAR(iTlbCXTsbPs1);
    SERIALIZE_SCALAR(iTlbCXConfig);
    SERIALIZE_SCALAR(iTlbSfsr);
    SERIALIZE_SCALAR(iTlbTagAccess);
    SERIALIZE_SCALAR(dTlbC0TsbPs0);
    SERIALIZE_SCALAR(dTlbC0TsbPs1);
    SERIALIZE_SCALAR(dTlbC0Config);
    SERIALIZE_SCALAR(dTlbCXTsbPs0);
    SERIALIZE_SCALAR(dTlbCXTsbPs1);
    SERIALIZE_SCALAR(dTlbSfsr);
    SERIALIZE_SCALAR(dTlbSfar);
    SERIALIZE_SCALAR(dTlbTagAccess);
    SERIALIZE_ARRAY(scratchPad,8);
    SERIALIZE_SCALAR(cpu_mondo_head);
    SERIALIZE_SCALAR(cpu_mondo_tail);
    SERIALIZE_SCALAR(dev_mondo_head);
    SERIALIZE_SCALAR(dev_mondo_tail);
    SERIALIZE_SCALAR(res_error_head);
    SERIALIZE_SCALAR(res_error_tail);
    SERIALIZE_SCALAR(nres_error_head);
    SERIALIZE_SCALAR(nres_error_tail);
}

void MiscRegFile::unserialize(Checkpoint * cp, const std::string & section)
{
    UNSERIALIZE_SCALAR(pstate);
    UNSERIALIZE_SCALAR(tba);
    UNSERIALIZE_SCALAR(y);
    UNSERIALIZE_SCALAR(pil);
    UNSERIALIZE_SCALAR(gl);
    UNSERIALIZE_SCALAR(cwp);
    UNSERIALIZE_ARRAY(tt, MaxTL);
    UNSERIALIZE_SCALAR(ccr);
    UNSERIALIZE_SCALAR(asi);
    UNSERIALIZE_SCALAR(tl);
    UNSERIALIZE_ARRAY(tpc, MaxTL);
    UNSERIALIZE_ARRAY(tnpc, MaxTL);
    UNSERIALIZE_ARRAY(tstate, MaxTL);
    UNSERIALIZE_SCALAR(tick);
    UNSERIALIZE_SCALAR(cansave);
    UNSERIALIZE_SCALAR(canrestore);
    UNSERIALIZE_SCALAR(otherwin);
    UNSERIALIZE_SCALAR(cleanwin);
    UNSERIALIZE_SCALAR(wstate);
    UNSERIALIZE_SCALAR(fsr);
    UNSERIALIZE_SCALAR(fprs);
    UNSERIALIZE_SCALAR(hpstate);
    UNSERIALIZE_ARRAY(htstate, MaxTL);
    UNSERIALIZE_SCALAR(htba);
    UNSERIALIZE_SCALAR(hstick_cmpr);
    UNSERIALIZE_SCALAR(strandStatusReg);
    UNSERIALIZE_SCALAR(priContext);
    UNSERIALIZE_SCALAR(secContext);
    UNSERIALIZE_SCALAR(partId);
    UNSERIALIZE_SCALAR(lsuCtrlReg);
    UNSERIALIZE_SCALAR(iTlbC0TsbPs0);
    UNSERIALIZE_SCALAR(iTlbC0TsbPs1);
    UNSERIALIZE_SCALAR(iTlbC0Config);
    UNSERIALIZE_SCALAR(iTlbCXTsbPs0);
    UNSERIALIZE_SCALAR(iTlbCXTsbPs1);
    UNSERIALIZE_SCALAR(iTlbCXConfig);
    UNSERIALIZE_SCALAR(iTlbSfsr);
    UNSERIALIZE_SCALAR(iTlbTagAccess);
    UNSERIALIZE_SCALAR(dTlbC0TsbPs0);
    UNSERIALIZE_SCALAR(dTlbC0TsbPs1);
    UNSERIALIZE_SCALAR(dTlbC0Config);
    UNSERIALIZE_SCALAR(dTlbCXTsbPs0);
    UNSERIALIZE_SCALAR(dTlbCXTsbPs1);
    UNSERIALIZE_SCALAR(dTlbSfsr);
    UNSERIALIZE_SCALAR(dTlbSfar);
    UNSERIALIZE_SCALAR(dTlbTagAccess);
    UNSERIALIZE_ARRAY(scratchPad,8);
    UNSERIALIZE_SCALAR(cpu_mondo_head);
    UNSERIALIZE_SCALAR(cpu_mondo_tail);
    UNSERIALIZE_SCALAR(dev_mondo_head);
    UNSERIALIZE_SCALAR(dev_mondo_tail);
    UNSERIALIZE_SCALAR(res_error_head);
    UNSERIALIZE_SCALAR(res_error_tail);
    UNSERIALIZE_SCALAR(nres_error_head);
    UNSERIALIZE_SCALAR(nres_error_tail);}<|MERGE_RESOLUTION|>--- conflicted
+++ resolved
@@ -46,27 +46,9 @@
 string SparcISA::getMiscRegName(RegIndex index)
 {
     static::string miscRegName[NumMiscRegs] =
-<<<<<<< HEAD
-       {"y", "ccr", "asi", "tick", "fprs", "pcr", "pic",
-        "gsr", "softint_set", "softint_clr", "softint", "tick_cmpr",
-        "stick", "stick_cmpr",
-        "tpc", "tnpc", "tstate", "tt", "privtick", "tba", "pstate", "tl",
-        "pil", "cwp", "cansave", "canrestore", "cleanwin", "otherwin",
-        "wstate", "gl",
-        "hpstate", "htstate", "hintp", "htba", "hver", "strand_sts_reg",
-        "hstick_cmpr",
-        "fsr"};
-=======
         {/*"y", "ccr",*/ "asi", "tick", "fprs", "pcr", "pic",
-         "gsr", "softint_set", "softint_clr", "softint", "tick_cmpr",
-         "stick", "stick_cmpr",
-         "tpc", "tnpc", "tstate", "tt", "privtick", "tba", "pstate", "tl",
          "pil", "cwp", /*"cansave", "canrestore", "cleanwin", "otherwin",
          "wstate",*/ "gl",
-         "hpstate", "htstate", "hintp", "htba", "hver", "strand_sts_reg",
-         "hstick_cmpr",
-         "fsr"};
->>>>>>> f4f00c5a
     return miscRegName[index];
 }
 
@@ -141,7 +123,6 @@
 MiscReg MiscRegFile::readReg(int miscReg)
 {
     switch (miscReg) {
-<<<<<<< HEAD
       case MISCREG_TLB_DATA:
         /* Package up all the data for the tlb:
          * 6666555555555544444444443333333333222222222211111111110000000000
@@ -220,66 +201,6 @@
         return wstate;
       case MISCREG_GL:
         return gl;
-=======
-//        case MISCREG_Y:
-//          return y;
-//        case MISCREG_CCR:
-//          return ccr;
-        case MISCREG_ASI:
-          return asi;
-        case MISCREG_FPRS:
-          return fprs;
-        case MISCREG_TICK:
-           return tick;
-        case MISCREG_PCR:
-          panic("PCR not implemented\n");
-        case MISCREG_PIC:
-          panic("PIC not implemented\n");
-        case MISCREG_GSR:
-          return gsr;
-        case MISCREG_SOFTINT:
-           return softint;
-        case MISCREG_TICK_CMPR:
-           return tick_cmpr;
-        case MISCREG_STICK:
-           return stick;
-        case MISCREG_STICK_CMPR:
-           return stick_cmpr;
-
-        /** Privilged Registers */
-        case MISCREG_TPC:
-          return tpc[tl-1];
-        case MISCREG_TNPC:
-          return tnpc[tl-1];
-        case MISCREG_TSTATE:
-          return tstate[tl-1];
-        case MISCREG_TT:
-          return tt[tl-1];
-        case MISCREG_PRIVTICK:
-          panic("Priviliged access to tick registers not implemented\n");
-        case MISCREG_TBA:
-          return tba;
-        case MISCREG_PSTATE:
-          return pstate;
-        case MISCREG_TL:
-          return tl;
-        case MISCREG_PIL:
-          return pil;
-        case MISCREG_CWP:
-          return cwp;
-//        case MISCREG_CANSAVE:
-//          return cansave;
-//        case MISCREG_CANRESTORE:
-//          return canrestore;
-//        case MISCREG_CLEANWIN:
-//          return cleanwin;
-//        case MISCREG_OTHERWIN:
-//          return otherwin;
-//        case MISCREG_WSTATE:
-//          return wstate;
-        case MISCREG_GL:
-          return gl;
->>>>>>> f4f00c5a
 
         /** Hyper privileged registers */
       case MISCREG_HPSTATE:
@@ -448,7 +369,6 @@
 void MiscRegFile::setReg(int miscReg, const MiscReg &val)
 {
     switch (miscReg) {
-<<<<<<< HEAD
       case MISCREG_Y:
         y = val;
         break;
@@ -534,92 +454,6 @@
       case MISCREG_GL:
         gl = val;
         break;
-=======
-//        case MISCREG_Y:
-//          y = val;
-//	  break;
-//        case MISCREG_CCR:
-//          ccr = val;
-//	  break;
-        case MISCREG_ASI:
-          asi = val;
-          break;
-        case MISCREG_FPRS:
-          fprs = val;
-          break;
-        case MISCREG_TICK:
-          tick = val;
-          break;
-        case MISCREG_PCR:
-          panic("PCR not implemented\n");
-        case MISCREG_PIC:
-          panic("PIC not implemented\n");
-        case MISCREG_GSR:
-          gsr = val;
-          break;
-        case MISCREG_SOFTINT:
-          softint = val;
-          break;
-        case MISCREG_TICK_CMPR:
-          tick_cmpr = val;
-          break;
-        case MISCREG_STICK:
-          stick = val;
-          break;
-        case MISCREG_STICK_CMPR:
-          stick_cmpr = val;
-          break;
-
-        /** Privilged Registers */
-        case MISCREG_TPC:
-          tpc[tl-1] = val;
-          break;
-        case MISCREG_TNPC:
-          tnpc[tl-1] = val;
-          break;
-        case MISCREG_TSTATE:
-          tstate[tl-1] = val;
-          break;
-        case MISCREG_TT:
-          tt[tl-1] = val;
-          break;
-        case MISCREG_PRIVTICK:
-          panic("Priviliged access to tick regesiters not implemented\n");
-        case MISCREG_TBA:
-          // clear lower 7 bits on writes.
-          tba = val & ULL(~0x7FFF);
-          break;
-        case MISCREG_PSTATE:
-          pstate = (val & PSTATE_MASK);
-          break;
-        case MISCREG_TL:
-          tl = val;
-          break;
-        case MISCREG_PIL:
-          pil = val;
-          break;
-        case MISCREG_CWP:
-          cwp = val;
-          break;
-//        case MISCREG_CANSAVE:
-//          cansave = val;
-//	  break;
-//        case MISCREG_CANRESTORE:
-//          canrestore = val;
-//	  break;
-//        case MISCREG_CLEANWIN:
-//          cleanwin = val;
-//	  break;
-//        case MISCREG_OTHERWIN:
-//          otherwin = val;
-//	  break;
-//        case MISCREG_WSTATE:
-//          wstate = val;
-//	  break;
-        case MISCREG_GL:
-          gl = val;
-          break;
->>>>>>> f4f00c5a
 
         /** Hyper privileged registers */
       case MISCREG_HPSTATE:
@@ -769,7 +603,6 @@
         const MiscReg &val, ThreadContext * tc)
 {
     switch (miscReg) {
-<<<<<<< HEAD
       case MISCREG_STICK:
       case MISCREG_TICK:
         // stick and tick are same thing on niagra
@@ -814,45 +647,6 @@
       case MISCREG_QUEUE_RES_ERROR_TAIL:
       case MISCREG_QUEUE_NRES_ERROR_HEAD:
       case MISCREG_QUEUE_NRES_ERROR_TAIL:
-=======
-        case MISCREG_TICK:
-          tick = tc->getCpuPtr()->curCycle() - val  & ~Bit64;
-          tick |= val & Bit64;
-          break;
-        case MISCREG_FPRS:
-          //Configure the fpu based on the fprs
-          break;
-        case MISCREG_PCR:
-          //Set up performance counting based on pcr value
-          break;
-        case MISCREG_PSTATE:
-          pstate = val & PSTATE_MASK;
-          setImplicitAsis();
-          return;
-        case MISCREG_TL:
-          tl = val;
-          setImplicitAsis();
-          return;
-        case MISCREG_CWP:
-          tc->changeRegFileContext(CONTEXT_CWP, val);
-          break;
-        case MISCREG_GL:
-          tc->changeRegFileContext(CONTEXT_GLOBALS, val);
-          break;
-        case MISCREG_SOFTINT:
-          //We need to inject interrupts, and or notify the interrupt
-          //object that it needs to use a different interrupt level.
-          //Any newly appropriate interrupts will happen when the cpu gets
-          //around to checking for them. This might not be quite what we
-          //want.
-          break;
-        case MISCREG_SOFTINT_CLR:
-          //Do whatever this is supposed to do...
-          break;
-        case MISCREG_SOFTINT_SET:
-          //Do whatever this is supposed to do...
-          break;
->>>>>>> f4f00c5a
 #if FULL_SYSTEM
       case MISCREG_HPSTATE:
         setFSRegWithEffect(miscReg, val, tc);
