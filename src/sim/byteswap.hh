--- conflicted
+++ resolved
@@ -132,12 +132,8 @@
 
 //For conversions not involving the guest system, we can define the functions
 //conditionally based on the BYTE_ORDER macro and outside of the namespaces
-<<<<<<< HEAD
-#if defined(_BIG_ENDIAN) || BYTE_ORDER == BIG_ENDIAN
+#if defined(_BIG_ENDIAN) || !defined(_LITTLE_ENDIAN) && BYTE_ORDER == BIG_ENDIAN
 const ByteOrder HostByteOrder = BigEndianByteOrder;
-=======
-#if defined(_BIG_ENDIAN) || !defined(_LITTLE_ENDIAN) && BYTE_ORDER == BIG_ENDIAN
->>>>>>> 60eaa03d
 template <typename T> static inline T htole(T value) {return swap_byte(value);}
 template <typename T> static inline T letoh(T value) {return swap_byte(value);}
 template <typename T> static inline T htobe(T value) {return value;}
